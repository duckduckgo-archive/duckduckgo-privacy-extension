module.exports = function(grunt) {
    require('load-grunt-tasks')(grunt)
    grunt.loadNpmTasks('grunt-execute')
    grunt.loadNpmTasks('grunt-karma')

    var values = require('object.values');

    if(!Object.values) {
        values.shim()
    }

    let browser = grunt.option('browser')
    let buildType = grunt.option('type')
    let buildPath = `build/${browser}/${buildType}`

    if(!(browser && buildType)) {
        console.error("Missing browser or  build type: --browser=<browser-name> --type=<dev,release>")
        process.exit(1)
    }

    /* These are files common to all browsers. To add or override any of these files
     * see the browserMap object below */
    let baseFileMap = {
        ui: {
            '<%= dirs.public.js %>/base.js': ['<%= dirs.src.js %>/ui/base/index.es6.js'],
            '<%= dirs.public.js %>/popup.js': ['<%= dirs.src.js %>/ui/pages/popup.es6.js'],
            '<%= dirs.public.js %>/options.js': ['<%= dirs.src.js %>/ui/pages/options.es6.js']
        },
        background: {
            '<%= dirs.public.js %>/background.js': ['<%= dirs.src.js %>/background/background.es6.js']
        },
        backgroundTest: {
            '<%= dirs.test %>/background.js': ['<%= dirs.src.js %>/background/background.es6.js', '<%= dirs.test %>/requireHelper.js']
        },
        unitTest: {
            '<%= dirs.unitTest.build %>/background.js': ['<%= dirs.unitTest.background %>/**/*.js'],
<<<<<<< HEAD
            '<%= dirs.unitTest.build %>/ui.js': ['<%= dirs.unitTest.ui %>/**/*.js']
=======
            '<%= dirs.unitTest.build %>/ui.js': ['<%= dirs.src.js %>/ui/base/index.es6.js', '<%= dirs.unitTest.ui %>/**/*.js']
>>>>>>> 46e5f0bc
        },
        sass: {
            '<%= dirs.public.css %>/noatb.css': ['<%= dirs.src.scss %>/noatb.scss'],
            '<%= dirs.public.css %>/base.css': ['<%= dirs.src.scss %>/base/base.scss'],
            '<%= dirs.public.css %>/popup.css': ['<%= dirs.src.scss %>/popup.scss'],
            '<%= dirs.public.css %>/options.css': ['<%= dirs.src.scss %>/options.scss']
        }
    }

    // for the dev version of the extension only, add some extra debug code
    if (buildType === 'dev') {
        baseFileMap.background['<%= dirs.public.js %>/background.js'].push('<%= dirs.src.js %>/background/debug.es6.js')
    }

    /* watch any base files and browser specific files */
    let watch = {
        sass: ['<%= dirs.src.scss %>/**/*.scss'],
        ui: ['<%= dirs.src.js %>/ui/**/*.es6.js','<%= dirs.data %>/*.js'],
        background: ['<%= dirs.src.js %>/background/**/*.js','<%= dirs.data %>/*.js']
    }

    let karmaOps = {
        configFile: 'karma.conf.js',
        basePath: 'build/test/',
<<<<<<< HEAD
        files: ['background.js', 'ui.js']
=======
        files: ['background.js','ui.js']
>>>>>>> 46e5f0bc
    }

    // override some options to allow the devs
    // to open the test page manually and debug
    if (grunt.option('test-debug')) {
        Object.assign(karmaOps, {
            // don't kill the process when first test is run
            singleRun: false,
            // INFO outputs the url/port for the test page
            logLevel: 'INFO',
            // don't run headless chrome tests
            browsers: []
        })
    }

    grunt.initConfig({
        pkg: grunt.file.readJSON('package.json'),
        dirs: {
            cache: '.cache',
            src: {
                js: 'shared/js',
                scss: 'shared/scss',
                templates: 'shared/templates'
            },
            data: 'shared/data',
            public: {
                js: `${buildPath}/public/js`,
                css: `${buildPath}/public/css`
            },
            test: 'test',
            unitTest: {
                background: `unit-test/background`,
                ui: `unit-test/ui`,
                build: `build/test`
            }
        },

        browserify: {
            options: {
                browserifyOptions: {
                    debug: buildType === 'dev'
                }
            },
            ui: {
                options: { transform: ['babelify'] },
                files: baseFileMap.ui
            },
            background: {
                options: { transform: ['babelify'] },
                files: baseFileMap.background
            },
            backgroundTest: {
                options: { transform: ['babelify'] },
                files: baseFileMap.backgroundTest
            },
            unitTest: {
                options: {
                    transform: ['babelify'],
                    browserifyOptions: {
                        debug: true
                    }
                },
                files: baseFileMap.unitTest
            }
        },

        sass: {
            dist: {
                files: baseFileMap.sass
            }
        },

        execute: {
            preProcessLists: {
                src: ['scripts/buildLists.js', 'scripts/buildEntityMap.js']
            },
            tosdr: {
                src: ['scripts/tosdr.js']
            }
        },

        // used by watch to copy shared/js to build dir
        exec: {
            copyjs: `cp shared/js/*.js build/${browser}/${buildType}/js/ && rm build/${browser}/${buildType}/js/*.es6.js`
        },

        watch: {
            scss: {
                files: watch.sass,
                tasks: ['sass']
            },
            ui: {
                files: watch.ui, 
                tasks: ['browserify:ui']

            },
            backgroundES6JS: {
                files: watch.background,
                tasks: ['browserify:background']
            },
            backgroundJS: {
                files: ['<%= dirs.src.js %>/*.js'],
                tasks: ['exec:copyjs']
            }
        },

        karma: {
            unit: {
                options: karmaOps
            }
        }
    })

    grunt.registerTask('build', 'Build project(s)css, templates, js', ['sass', 'browserify:ui', 'browserify:background', 'execute:preProcessLists'])
    grunt.registerTask('dev', 'Build and watch files for development', ['build', 'watch'])
    grunt.registerTask('test','Build and run tests', ['browserify:unitTest','karma'])
    grunt.registerTask('default', 'build')
}<|MERGE_RESOLUTION|>--- conflicted
+++ resolved
@@ -34,11 +34,7 @@
         },
         unitTest: {
             '<%= dirs.unitTest.build %>/background.js': ['<%= dirs.unitTest.background %>/**/*.js'],
-<<<<<<< HEAD
-            '<%= dirs.unitTest.build %>/ui.js': ['<%= dirs.unitTest.ui %>/**/*.js']
-=======
             '<%= dirs.unitTest.build %>/ui.js': ['<%= dirs.src.js %>/ui/base/index.es6.js', '<%= dirs.unitTest.ui %>/**/*.js']
->>>>>>> 46e5f0bc
         },
         sass: {
             '<%= dirs.public.css %>/noatb.css': ['<%= dirs.src.scss %>/noatb.scss'],
@@ -63,11 +59,7 @@
     let karmaOps = {
         configFile: 'karma.conf.js',
         basePath: 'build/test/',
-<<<<<<< HEAD
-        files: ['background.js', 'ui.js']
-=======
         files: ['background.js','ui.js']
->>>>>>> 46e5f0bc
     }
 
     // override some options to allow the devs
