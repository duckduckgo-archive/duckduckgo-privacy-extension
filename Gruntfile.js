--- conflicted
+++ resolved
@@ -11,14 +11,13 @@
     let buildType = grunt.option('type')
     let buildPath = `build/${browser}/${buildType}`
 
-<<<<<<< HEAD
-    if (browser === 'duckduckgo.safariextension') browser = 'safari'
-=======
+    
     if(!(browser && buildType)) {
         console.error("Missing browser or  build type: --browser=<browser-name> --type=<dev,release>")
         process.exit(1)
     }
->>>>>>> c5c56fa5
+
+    if (browser === 'duckduckgo.safariextension') browser = 'safari'
 
     /* These are files common to all browsers. To add or override any of these files
      * see the browserMap object below */
