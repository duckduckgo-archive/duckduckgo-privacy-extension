--- conflicted
+++ resolved
@@ -2,7 +2,6 @@
     require('load-grunt-tasks')(grunt);
     grunt.loadNpmTasks('grunt-execute');
 
-<<<<<<< HEAD
     var static_dir = 'static/';
     var templates_dir = 'templates/';
     var js_dir = 'js/';
@@ -18,8 +17,6 @@
     var js_file = js_dir + 'popup.js';
     var sass_file = css_dir + 'popup.scss';
 
-=======
->>>>>>> 686bd9b3
     grunt.initConfig({
         pkg: grunt.file.readJSON('package.json'),
         dirs: {
@@ -65,12 +62,11 @@
                 }
             }
         },
-<<<<<<< HEAD
         execute: {
             preProcessLists: {
                 src: ['scripts/buildLists.js']
-=======
-
+            }
+        },
         watch: {
             css: {
                 files: ['<%= dirs.src.css %>/**/*.scss'],
@@ -83,7 +79,6 @@
             templates: {
                 files: ['<%= dirs.src.templates %>/**/*.handlebars'],
                 tasks: ['handlebars:compile', 'concat:js']
->>>>>>> 686bd9b3
             }
         }
     });
