--- conflicted
+++ resolved
@@ -28,12 +28,8 @@
             '<%= dirs.public.js %>/background.js': ['<%= dirs.src.js %>/background/background.es6.js']
         },
         backgroundTest: {
-<<<<<<< HEAD
-            '<%= dirs.test %>/background.js': ['<%= dirs.src.js %>/background.js', '<%= dirs.test %>/requireHelper.js'],
-            '<%= dirs.test %>/httpsPerf.js': ['<%= dirs.src.js %>/https.js', '<%= dirs.test %>/httpsPerfHelper.js']
-=======
-            '<%= dirs.test %>/background.js': ['<%= dirs.src.js %>/background/background.es6.js', '<%= dirs.test %>/requireHelper.js']
->>>>>>> e0231007
+            '<%= dirs.test %>/background.js': ['<%= dirs.src.js %>/background/background.es6.js', '<%= dirs.test %>/requireHelper.js'],
+            '<%= dirs.test %>/httpsPerf.js': ['<%= dirs.src.js %>/background/https.es6.js', '<%= dirs.test %>/httpsPerfHelper.js']
         },
         sass: {
             '<%= dirs.public.css %>/noatb.css': ['<%= dirs.src.scss %>/noatb.scss'],
