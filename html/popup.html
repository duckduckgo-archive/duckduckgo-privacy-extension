--- conflicted
+++ resolved
@@ -139,11 +139,5 @@
   </div>
 <div>
 
-<<<<<<< HEAD
-<div class="clearfix"></div>
-<div id="top-blocked"></div>
-
-=======
->>>>>>> f49fa5b4
 <div style='clear:both'></div>
 </body></html>