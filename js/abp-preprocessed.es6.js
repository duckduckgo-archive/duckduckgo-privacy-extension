--- conflicted
+++ resolved
@@ -35,9 +35,9 @@
  * the easyLists object.
  */
 function updateLists () {
-<<<<<<< HEAD
     let atb = settings.getSetting('atb')
     let set_atb = settings.getSetting('set_atb')
+    let versionParam = getVersionParam()
     
     for (let listType in lists) {
         for (let name in lists[listType]) {
@@ -45,43 +45,20 @@
 
             // for now bail if we don't have a url
             if (!url) return 
-=======
-    for (let list in easylists) {
-        let url = easylists[list].url
-        let atb = settings.getSetting('atb')
-        let set_atb = settings.getSetting('set_atb')
-        let versionParam = getVersionParam()
-        let etag = settings.getSetting(list + '-etag')
+                
+            let etag = settings.getSetting(name + '-etag')
 
-        if (atb) url += '&atb=' + atb
-        if (set_atb) url += '&set_atb=' + set_atb
-        if (versionParam) url += versionParam
+            //if (atb) url += '&atb=' + atb
+            //if (set_atb) url += '&set_atb=' + set_atb
+            //if (versionParam) url += versionParam
 
-        console.log("Checking for list update: ", list)
+            console.log("Checking for list update: ", name)
 
-        // if we don't have parsed list data skip the etag to make sure we
-        // get a fresh copy of the list to process
-        if (Object.keys(easylists[list].parsed).length === 0) etag = ''
-
-        load.loadExtensionFile({url: url, source: 'external', etag: etag}, (listData, response) => {
-            let newEtag = response.getResponseHeader('etag')
-
-            console.log("Updating list: ", list)
-        
-            // sync new etag to storage
-            settings.updateSetting(list + '-etag', newEtag)
-
-            abp.parse(listData, easylists[list].parsed)
-            easylists[list].loaded = true;
-        });
->>>>>>> c6aeef7a
-
-            //if (atb) url = url + '&atb=' + atb
-            //if (set_atb) url = url + '&set_atb=' + set_atb
-            
-            console.log("Checking for list update: ", name)
+            // if we don't have parsed list data skip the etag to make sure we
+            // get a fresh copy of the list to process
+            if (Object.keys(lists[listType][name].parsed).length === 0) etag = ''
                 
-            load.loadExtensionFile({url: url, source: 'external', etag: settings.getSetting(name + '-etag')}, (listData, response) => {
+            load.loadExtensionFile({url: url, source: 'external', etag: etag}, (listData, response) => {
                 let newEtag = response.getResponseHeader('etag')
                 console.log("Updating list: ", name)
                 // sync new etag to storage
