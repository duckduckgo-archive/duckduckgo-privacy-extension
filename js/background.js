--- conflicted
+++ resolved
@@ -24,14 +24,6 @@
 var db = require('db')
 var https = require('https')
 
-<<<<<<< HEAD
-load.JSONfromLocalFile(settings.getSetting('tosdr'), (data) => {
-    tosdr = data
-    tosdrRegexList = Object.keys(tosdr).map(x => new RegExp(x))
-})
-
-=======
->>>>>>> 3ca26b05
 // Set browser for popup asset paths
 // chrome doesn't have getBrowserInfo so we'll default to chrome
 // and try to detect if this is firefox
