--- conflicted
+++ resolved
@@ -145,51 +145,25 @@
           delete tabs[e.tabId];
           return;
       }
-
+      
       if(!tabs[e.tabId]){
           tabs[e.tabId] = {'trackers': {}, "total": 0, 'url': e.url, "dispTotal": 0}
-      }
-
-<<<<<<< HEAD
-      if(!settings.getSetting('extensionIsEnabled')){
-          return;
-      }
-          
+          updateBadge(e.tabId, tabs[e.tabId].dispTotal);
+      }
+
       var block =  trackers.isTracker(e.url, tabs[e.tabId].url, e.tabId);
-      
+
       if(block){
           var name = block.tracker;
-          
+
           if(!tabs[e.tabId]['trackers'][name]){
-                tabs[e.tabId]['trackers'][name] = {'count': 1, 'url': block.url, 'type': block.type};
+              tabs[e.tabId]['trackers'][name] = {'count': 1, 'url': block.url, 'type': block.type};
           }
-          else{
+          else {
               tabs[e.tabId]['trackers'][name].count += 1;
           }
-          
           tabs[e.tabId]['total'] += 1;
           tabs[e.tabId]['dispTotal'] = Object.keys(tabs[e.tabId].trackers).length;
-=======
-          if(!tabs[e.tabId]){
-              tabs[e.tabId] = {'trackers': {}, "total": 0, 'url': e.url, "dispTotal": 0}
-              updateBadge(e.tabId, tabs[e.tabId].dispTotal);
-          }
-
-          var block =  trackers.isTracker(e.url, tabs[e.tabId].url, e.tabId);
-
-            if(block){
-                var name = block.tracker;
-
-                if(!tabs[e.tabId]['trackers'][name]){
-                    tabs[e.tabId]['trackers'][name] = {'count': 1, 'url': block.url, 'type': block.type};
-                }
-                else {
-                    tabs[e.tabId]['trackers'][name].count += 1;
-                }
-                tabs[e.tabId]['total'] += 1;
-
-                tabs[e.tabId]['dispTotal'] = Object.keys(tabs[e.tabId].trackers).length;
->>>>>>> 1787969e
 
           updateBadge(e.tabId, tabs[e.tabId].dispTotal);
           chrome.runtime.sendMessage({"rerenderPopup": true});
