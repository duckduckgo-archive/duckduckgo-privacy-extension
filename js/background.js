--- conflicted
+++ resolved
@@ -220,37 +220,32 @@
           if(!settings.getSetting('extensionIsEnabled')){
               return;
           }
-          
-          var block =  trackers.isTracker(e.url, tabs[e.tabId].url, e.tabId);
-          
-          if(block){
-              var name = block.tracker;
-
-              if(!tabs[e.tabId]){
-                  tabs[e.tabId] = {'trackers': {}, "total": 0};
-              }
-
-              if(!tabs[e.tabId]['trackers'][name]){
-                  tabs[e.tabId]['trackers'][name] = {'count': 1, 'url': block.url, 'type': block.type};
-              }
-              else {
-                  tabs[e.tabId]['trackers'][name].count += 1;
-              }
-              tabs[e.tabId]['total'] += 1;
-
-<<<<<<< HEAD
-              tabs[e.tabId]['dispTotal'] = Object.keys(tabs[e.tabId].trackers).length;
-
-              updateBadge(e.tabId, tabs[e.tabId].dispTotal);
-
-              return {cancel: true};
-=======
+
+          if (!tabs[e.tabId].whitelist || (tabs[e.tabId].whitelist.indexOf(tabs[e.tabId].url) === -1)) {
+              var block =  trackers.isTracker(e.url, tabs[e.tabId].url, e.tabId);
+
+              if(block){
+                var name = block.tracker;
+
+                if(!tabs[e.tabId]){
+                    tabs[e.tabId] = {'trackers': {}, "total": 0};
+                }
+
+                if(!tabs[e.tabId]['trackers'][name]){
+                    tabs[e.tabId]['trackers'][name] = {'count': 1, 'url': block.url, 'type': block.type};
+                }
+                else {
+                    tabs[e.tabId]['trackers'][name].count += 1;
+                }
+                tabs[e.tabId]['total'] += 1;
+
+                tabs[e.tabId]['dispTotal'] = Object.keys(tabs[e.tabId].trackers).length;
+
                 updateBadge(e.tabId, tabs[e.tabId].dispTotal);
                 chrome.runtime.sendMessage({"rerenderPopup": true});
                 
                 return {cancel: true};
               }
->>>>>>> 52c93c16
           }
       }
     },
