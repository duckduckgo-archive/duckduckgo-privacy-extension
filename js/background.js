/*
 * Copyright (C) 2012, 2016 DuckDuckGo, Inc.
 *
 * Licensed under the Apache License, Version 2.0 (the "License");
 * you may not use this file except in compliance with the License.
 * You may obtain a copy of the License at
 *
 *     http://www.apache.org/licenses/LICENSE-2.0
 *
 * Unless required by applicable law or agreed to in writing, software
 * distributed under the License is distributed on an "AS IS" BASIS,
 * WITHOUT WARRANTIES OR CONDITIONS OF ANY KIND, either express or implied.
 * See the License for the specific language governing permissions and
 * limitations under the License.
 */


var blockTrackers = require('blockTrackers');
var utils = require('utils');
var settings = require('settings');
var load = require('load');

var tabs = {};

function Background() {
  $this = this;


  // clearing last search on browser startup
  settings.updateSetting('last_search', '');

  var os = "o";
  if (window.navigator.userAgent.indexOf("Windows") != -1) os = "w";
  if (window.navigator.userAgent.indexOf("Mac") != -1) os = "m";
  if (window.navigator.userAgent.indexOf("Linux") != -1) os = "l";

  localStorage['os'] = os;

  chrome.tabs.query({currentWindow: true, status: 'complete'}, function(savedTabs){
      for(var i = 0; i < savedTabs.length; i++){ 
          var tab = savedTabs[i];
          if(tab.url){
            tabs[tab.id] = {'trackers': {}, "total": 0, 'url': tab.url};
          }
      }
  });

  chrome.runtime.onInstalled.addListener(function(details) {
    // only run the following section on install
    if (details.reason !== "install") {
      return;
    }  

    if (localStorage['atb'] === undefined) {
        var oneWeek = 604800000,
            oneDay = 86400000,
            oneHour = 3600000,
            oneMinute = 60000,
            estEpoch = 1456290000000,
            localDate = new Date(),
            localTime = localDate.getTime(),
            utcTime = localTime + (localDate.getTimezoneOffset() * oneMinute),
            est = new Date(utcTime + (oneHour * -5)),
            dstStartDay = 13 - ((est.getFullYear() - 2016) % 6),
            dstStopDay = 6 - ((est.getFullYear() - 2016) % 6),
            isDST = (est.getMonth() > 2 || (est.getMonth() == 2 && est.getDate() >= dstStartDay)) && (est.getMonth() < 10 || (est.getMonth() == 10 && est.getDate() < dstStopDay)),
            epoch = isDST ? estEpoch - oneHour : estEpoch,
            timeSinceEpoch = new Date().getTime() - epoch,
            majorVersion = Math.ceil(timeSinceEpoch / oneWeek),
            minorVersion = Math.ceil(timeSinceEpoch % oneWeek / oneDay);

        localStorage['atb'] = 'v' + majorVersion + '-' + minorVersion;
    }

    // inject the oninstall script to opened DuckDuckGo tab.
    chrome.tabs.query({ url: 'https://*.duckduckgo.com/*' }, function (tabs) {
      var i = tabs.length, tab;
      while (i--) {
        tab = tabs[i];
        chrome.tabs.executeScript(tab.id, {
          file: 'js/oninstall.js'
        });
        chrome.tabs.insertCSS(tab.id, {
          file: 'css/noatb.css'
        });
      }
    });
<<<<<<< HEAD
    
    if (!chrome.extension.inIncognitoContext) {
        chrome.tabs.create({
            url: "/html/intro.html"
        });
    }
  });

  chrome.runtime.onMessage.addListener(function (request, sender, response) {
    if (typeof(request.social) == 'undefined') {
        return;
    }

    var code_str = 'localStorage["social"] = ' + request.social;
   
    Object.keys(tabs).forEach(function(tabId) {
            if (tabs[tabId].url && (!tabs[tabId].url.match(/(chrome\:\/\/)|(chrome\-extension\:\/\/)/))) {
                chrome.tabs.executeScript(Number(tabId), {
                    code: code_str
                   // allFrames: true
                });
            }
        });
=======

>>>>>>> 3a17cd89
  });

  chrome.runtime.onMessage.addListener(function(request, sender, callback) {
    if (request.options) {
      callback(localStorage);
    }

    if (request.current_url) {
      chrome.tabs.getSelected(function(tab) {
        var url = tab.url;
        callback(url);
      });
    }

    if (request.whitelist) {
      var toWhitelist = blockTrackers.extractHostFromURL(request.whitelist);
      chrome.tabs.query({
        'currentWindow': true,
        'active': true
      }, function(currentTabs) {
        var tabId = currentTabs[0].id;
        if (!tabs[tabId]) {
            tabs[tabId] = {'trackers': {}, "total": 0, 'url': tab.url};
        }

        if (!tabs[tabId].whitelist) {
            tabs[tabId].whitelist = [];
        }
        
        tabs[tabId].whitelist.push(toWhitelist);
        callback();
      });
    }

    if (!localStorage['set_atb'] && request.atb) {
      localStorage['atb'] = request.atb;
      localStorage['set_atb'] = request.atb;

      var xhr = new XMLHttpRequest();

      xhr.open('GET',
        'https://duckduckgo.com/exti/?atb=' + request.atb,
        true
      );
      xhr.send();
    }

    return true;
  });
}

var background = new Background();

chrome.omnibox.onInputEntered.addListener(function(text) {
  chrome.tabs.query({
    'currentWindow': true,
    'active': true
  }, function(tabs) {
    chrome.tabs.update(tabs[0].id, {
      url: "https://duckduckgo.com/?q=" + encodeURIComponent(text) + "&bext=" + localStorage['os'] + "cl"
    });
  });
});

//This adds Context Menu when user select some text.
//create context menu
chrome.contextMenus.create({
  title: 'Search DuckDuckGo for "%s"',
  contexts: ["selection"],
  onclick: function(info) {
    var queryText = info.selectionText;
    chrome.tabs.create({
      url: "https://duckduckgo.com/?q=" + queryText + "&bext=" + localStorage['os'] + "cr"
    });
  }
});

// Add ATB param
chrome.webRequest.onBeforeRequest.addListener(
    function (e) {

      // Add ATB for DDG URLs, otherwise block trackers
      if (e.url.search('/duckduckgo\.com') !== -1) {
          // Only change the URL if there is no ATB param specified.
          if (e.url.indexOf('atb=') !== -1) {
            return;
          }

          // Only change the URL if there is an ATB saved in localStorage
          if (localStorage['atb'] === undefined) {
            return;
          }
        
          var newURL = e.url + "&atb=" + localStorage['atb'];
          return {
            redirectUrl: newURL
          };
      } 
      else {

          if(e.type === 'main_frame'){
              delete tabs[e.tabId];
          }

          if(!tabs[e.tabId]){
              tabs[e.tabId] = {'trackers': {}, "total": 0, 'url': e.url}
          }

          if(!settings.getSetting('extensionIsEnabled')){
              return;
          }

          if (!tabs[e.tabId].whitelist || (tabs[e.tabId].whitelist.indexOf(tabs[e.tabId].url) === -1)) {
              var block =  blockTrackers.blockTrackers(e.url, tabs[e.tabId].url, e.tabId);

              if(block){
                var name = block.tracker;

                if(!tabs[e.tabId]){
                    tabs[e.tabId] = {'trackers': {}, "total": 0};
                }

                if(!tabs[e.tabId]['trackers'][name]){
                    tabs[e.tabId]['trackers'][name] = {'count': 1, 'url': block.url};
                }
                else {
                    tabs[e.tabId]['trackers'][name].count += 1;
                }
                tabs[e.tabId]['total'] += 1;

                tabs[e.tabId]['dispTotal'] = Object.keys(tabs[e.tabId].trackers).length;

                updateBadge(e.tabId, tabs[e.tabId].dispTotal);

                return {cancel: true};
              }
          }
      }
    },
    {
        urls: [
            "<all_urls>",
        ],
        types: [
        'main_frame',
        'sub_frame',
        'stylesheet',
        'script',
        'image',
        'object',
        'xmlhttprequest',
        'other'
      ]
    },
    ["blocking"]
);

function updateBadge(tabId, numBlocked){
    if(numBlocked === 0){
        chrome.browserAction.setBadgeBackgroundColor({tabId: tabId, color: "#00cc00"});
    } 
    else {
        chrome.browserAction.setBadgeBackgroundColor({tabId: tabId, color: "#cc0000"});
    }
    chrome.browserAction.setBadgeText({tabId: tabId, text: numBlocked + ""});
}

chrome.tabs.onReplaced.addListener(function (addedTabId) {
    chrome.tabs.get(addedTabId, function(tab) {
        //tabs[tab.id] = {'trackers': {}, "total": 0, 'url': tab.url};
        //chrome.browserAction.setBadgeText({tabId: tab.id, text: localStorage[tab.url] + ""});
    });
});

chrome.tabs.onUpdated.addListener(function(id, info, tab) {
    if(tabs[id] && info.status === "loading" && tabs[id].status !== "loading"){
        tabs[id] = {'trackers': {}, "total": 0, 'url': tab.url, "status": "loading"};
    }
    else if(tabs[id] && info.status === "complete"){
        tabs[id].status = "complete";
    }

});

chrome.tabs.onRemoved.addListener(function(id, info) {
    delete tabs[id];
});

chrome.webRequest.onCompleted.addListener(
      function () {
          var atb = localStorage['atb'],
              setATB = localStorage['set_atb'];

          if (!atb || !setATB) {
            return;
          }

          var xhr = new XMLHttpRequest();

          xhr.onreadystatechange = function() {
            if (xhr.readyState == XMLHttpRequest.DONE) {
               if (xhr.status == 200) {
                 var curATB = JSON.parse(xhr.responseText);
                 if(curATB.version !== setATB) {
                   localStorage['set_atb'] = curATB.version;
                 }
               }
            }
          };

          xhr.open('GET',
            'https://duckduckgo.com/atb.js?' + Math.ceil(Math.random() * 1e7)
              + '&atb=' + atb + '&set_atb=' + setATB,
            true
          );
          xhr.send();
    },
    {
        urls: [
            "*://duckduckgo.com/?*",
            "*://*.duckduckgo.com/?*"
        ]
    }
);
<|MERGE_RESOLUTION|>--- conflicted
+++ resolved
@@ -85,7 +85,6 @@
         });
       }
     });
-<<<<<<< HEAD
     
     if (!chrome.extension.inIncognitoContext) {
         chrome.tabs.create({
@@ -109,9 +108,6 @@
                 });
             }
         });
-=======
-
->>>>>>> 3a17cd89
   });
 
   chrome.runtime.onMessage.addListener(function(request, sender, callback) {
