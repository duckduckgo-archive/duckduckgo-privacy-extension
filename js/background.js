/*
 * Copyright (C) 2012, 2016 DuckDuckGo, Inc.
 *
 * Licensed under the Apache License, Version 2.0 (the "License");
 * you may not use this file except in compliance with the License.
 * You may obtain a copy of the License at
 *
 *     http://www.apache.org/licenses/LICENSE-2.0
 *
 * Unless required by applicable law or agreed to in writing, software
 * distributed under the License is distributed on an "AS IS" BASIS,
 * WITHOUT WARRANTIES OR CONDITIONS OF ANY KIND, either express or implied.
 * See the License for the specific language governing permissions and
 * limitations under the License.
 */

<<<<<<< HEAD
=======
var debugRequest = false;
>>>>>>> 6df7622c
var trackers = require('trackers');
var utils = require('utils');
var settings = require('settings');
var stats = require('stats');
const db = new IndexedDBClient({ dbName: 'ddgExtension', dbVersion: '1' })
const https = new HTTPS()

// Set browser for popup asset paths
// chrome doesn't have getBrowserInfo so we'll default to chrome
// and try to detect if this is firefox
var browser = "chrome";
try {
    chrome.runtime.getBrowserInfo((info) => {
        if (info.name === "Firefox") browser = "moz";
    });
} catch (e) {};

// popup will ask for the browser type then it is created
chrome.runtime.onMessage.addListener((req, sender, res) => {
    if (req.getBrowser) {
        res(browser);
    }
    return true;
});

function Background() {
  $this = this;

  // clearing last search on browser startup
  settings.updateSetting('last_search', '');

  var os = "o";
  if (window.navigator.userAgent.indexOf("Windows") != -1) os = "w";
  if (window.navigator.userAgent.indexOf("Mac") != -1) os = "m";
  if (window.navigator.userAgent.indexOf("Linux") != -1) os = "l";

  localStorage['os'] = os;

  chrome.tabs.query({currentWindow: true, status: 'complete'}, function(savedTabs){
      for(var i = 0; i < savedTabs.length; i++){
          var tab = savedTabs[i];

          if(tab.url){
              let newTab = tabManager.create(tab);
              // check https status of saved tabs so we have the correct site score
              if (newTab.url.match(/^https:\/\//)) {
                  newTab.site.score.update({hasHTTPS: true})
              }
          }
      }
  });

  chrome.runtime.onInstalled.addListener(function(details) {
    // only run the following section on install
    if (details.reason === "install") {
        ATB.onInstalled();
    }
    else if (details.reason === "upgrade") {
        ATB.migrate()
    }
  });
}

var background = new Background();

chrome.omnibox.onInputEntered.addListener(function(text) {
  chrome.tabs.query({
    'currentWindow': true,
    'active': true
  }, function(tabs) {
    chrome.tabs.update(tabs[0].id, {
      url: "https://duckduckgo.com/?q=" + encodeURIComponent(text) + "&bext=" + localStorage['os'] + "cl"
    });
  });
});

// This adds Context Menu when user select some text.
// Create context menu:
chrome.contextMenus.create({
  title: 'Search DuckDuckGo for "%s"',
  contexts: ["selection"],
  onclick: function(info) {
    var queryText = info.selectionText;
    chrome.tabs.create({
      url: "https://duckduckgo.com/?q=" + queryText + "&bext=" + localStorage['os'] + "cr"
    });
  }
});

/** 
 * Before each request:
 * - Add ATB param
 * - Block tracker requests
 * - Upgrade http -> https per HTTPS Everywhere rules
 */
chrome.webRequest.onBeforeRequest.addListener(
<<<<<<< HEAD
    function (requestData) { 

        let tabId = requestData.tabId;

        // Add ATB for DDG URLs
        let ddgAtbRewrite = ATB.redirectURL(requestData);
        if (ddgAtbRewrite) return ddgAtbRewrite;

        // Skip requests to background tabs
        if (tabId === -1) { return }

        let thisTab = tabManager.get(requestData);

        // For main_frame requests: create a new tab instance whenever we either
        // don't have a tab instance for this tabId or this is a new requestId.
        if (requestData.type === "main_frame") {
            if (!thisTab || (thisTab.requestId !== requestData.requestId)) {
              thisTab = tabManager.create(requestData);
            }
        }
        else {

            /**
             * Check that we have a valid tab
             * there is a chance this tab was closed before
             * we got the webrequest event
             */
            if (!(thisTab && thisTab.url && thisTab.id)) return

            /**
             * Tracker blocking 
             * If request is a tracker, cancel the request 
             */

            chrome.runtime.sendMessage({"updateTrackerCount": true});

            var tracker =  trackers.isTracker(requestData.url, thisTab.url, thisTab.id, requestData);

            if (tracker) {
                // record all tracker urls on a site even if we don't block them
                thisTab.site.addTracker(tracker);

                // record potential blocked trackers for this tab
                thisTab.addToTrackers(tracker);

                // Block the request if the site is not whitelisted
                if (!thisTab.site.whitelisted) {
                    thisTab.addOrUpdateTrackersBlocked(tracker);
                    chrome.runtime.sendMessage({"updateTrackerCount": true});

                    // update badge icon for any requests that come in after
                    // the tab has finished loading
                    if (thisTab.status === "complete") thisTab.updateBadgeIcon()

                    console.info( utils.extractHostFromURL(thisTab.url)
                                 + " [" + tracker.parentCompany + "] " + tracker.url);

                    if (tracker.parentCompany !== 'unknown') Companies.add(tracker.parentCompany)

                    // tell Chrome to cancel this webrequest
                    return {cancel: true};
                }
            }
        }
        
        /**
         * HTTPS Everywhere rules
         * If an upgrade rule is found, request is upgraded from http to https 
         */

         if (!thisTab.site) return

        // Avoid redirect loops
        if (thisTab.httpsRedirects[requestData.requestId] >= 7) {
            console.log('HTTPS: cancel https upgrade. redirect limit exceeded for url: \n' + requestData.url)
            return {redirectUrl: thisTab.downgradeHttpsUpgradeRequest(requestData)}
        }

        // Fetch upgrade rule from db
        return new Promise ((resolve) => {
            const isMainFrame = requestData.type === 'main_frame' ? true : false

            if (https.isReady) {
                https.pipeRequestUrl(requestData.url, thisTab, isMainFrame).then(
                    (url) => {
                        if (url !== requestData.url.toLowerCase()) {
                            console.log('HTTPS: upgrade request url to ' + url)
                            if (isMainFrame) thisTab.upgradedHttps = true
                            thisTab.addHttpsUpgradeRequest(url)
                            resolve({redirectUrl: url})
                        }
                        resolve()
                    }
                )
            } else {
              resolve()
            }
        })
=======
    function (requestData) {

      let tabId = requestData.tabId;

      // Add ATB for DDG URLs
      let ddgAtbRewrite = ATB.redirectURL(requestData);
      if(ddgAtbRewrite)
          return ddgAtbRewrite;

      // skip requests to background tabs
      if(tabId === -1){
          return;
      }

      let thisTab = tabManager.get(requestData);

      // for main_frame requests: create a new tab instance whenever we either
      // don't have a tab instance for this tabId or this is a new requestId.
      if (requestData.type === "main_frame") {
          if (!thisTab || (thisTab.requestId !== requestData.requestId)) {
            thisTab = tabManager.create(requestData);
          }
      }
      else {
          // check that we have a valid tab
          // there is a chance this tab was closed before
          // we got the webrequest event
          if (!(thisTab && thisTab.url && thisTab.id)) {
              return;
          }

          chrome.runtime.sendMessage({"updateTrackerCount": true});

          var tracker =  trackers.isTracker(requestData.url, thisTab.url, thisTab.id, requestData);

          if (tracker) {
              // record all tracker urls on a site even if we don't block them
              thisTab.site.addTracker(tracker);

              // record potential blocked trackers for this tab
              thisTab.addToTrackers(tracker);

              // Block the request if the site is not whitelisted
              if (!thisTab.site.whitelisted) {
                  thisTab.addOrUpdateTrackersBlocked(tracker);
                  chrome.runtime.sendMessage({"updateTrackerCount": true});

                  // update badge icon for any requests that come in after
                  // the tab has finished loading
                  if (thisTab.status === "complete") thisTab.updateBadgeIcon()

                  console.info( utils.extractHostFromURL(thisTab.url)
                               + " [" + tracker.parentCompany + "] " + tracker.url);

                  if (tracker.parentCompany !== 'unknown') Companies.add(tracker.parentCompany)

                  // for debugging specific requests. see test/tests/debugSite.js
                  if (debugRequest && debugRequest.length) {
                      if (debugRequest.includes(tracker.url)) {
                          console.log("UNBLOCKED: ", tracker.url)
                          return
                      }
                  }

                  // tell Chrome to cancel this webrequest
                  return {cancel: true};
              }
          }
      }

      // TODO: revisit https upgrade feature... soon
      // upgrade to https if the site isn't whitelisted or in our list
      // of known broken https sites
      /*
      if (!(thisTab.site.whitelisted || httpsWhitelist[thisTab.site.domain] || thisTab.site.HTTPSwhitelisted)) {
          let upgradeStatus = onBeforeRequest(requestData);

          if (upgradeStatus && upgradeStatus.redirectUrl){
              thisTab.httpsRequests.push(upgradeStatus.redirectUrl);
          }

          return upgradeStatus;
      }
      */

>>>>>>> 6df7622c
    },
    {
        urls: [
            "<all_urls>",
        ],
        types: settings.getSetting('requestListenerTypes')
    },
    ["blocking"]
);

chrome.webRequest.onCompleted.addListener(
        ATB.updateSetAtb,
    {
        urls: [
            "*://duckduckgo.com/?*",
            "*://*.duckduckgo.com/?*"
        ]
    }
);<|MERGE_RESOLUTION|>--- conflicted
+++ resolved
@@ -14,10 +14,8 @@
  * limitations under the License.
  */
 
-<<<<<<< HEAD
-=======
+
 var debugRequest = false;
->>>>>>> 6df7622c
 var trackers = require('trackers');
 var utils = require('utils');
 var settings = require('settings');
@@ -114,7 +112,6 @@
  * - Upgrade http -> https per HTTPS Everywhere rules
  */
 chrome.webRequest.onBeforeRequest.addListener(
-<<<<<<< HEAD
     function (requestData) { 
 
         let tabId = requestData.tabId;
@@ -173,6 +170,14 @@
                                  + " [" + tracker.parentCompany + "] " + tracker.url);
 
                     if (tracker.parentCompany !== 'unknown') Companies.add(tracker.parentCompany)
+
+                    // for debugging specific requests. see test/tests/debugSite.js
+                    if (debugRequest && debugRequest.length) {
+                        if (debugRequest.includes(tracker.url)) {
+                            console.log("UNBLOCKED: ", tracker.url)
+                            return
+                        }
+                    }
 
                     // tell Chrome to cancel this webrequest
                     return {cancel: true};
@@ -213,93 +218,6 @@
               resolve()
             }
         })
-=======
-    function (requestData) {
-
-      let tabId = requestData.tabId;
-
-      // Add ATB for DDG URLs
-      let ddgAtbRewrite = ATB.redirectURL(requestData);
-      if(ddgAtbRewrite)
-          return ddgAtbRewrite;
-
-      // skip requests to background tabs
-      if(tabId === -1){
-          return;
-      }
-
-      let thisTab = tabManager.get(requestData);
-
-      // for main_frame requests: create a new tab instance whenever we either
-      // don't have a tab instance for this tabId or this is a new requestId.
-      if (requestData.type === "main_frame") {
-          if (!thisTab || (thisTab.requestId !== requestData.requestId)) {
-            thisTab = tabManager.create(requestData);
-          }
-      }
-      else {
-          // check that we have a valid tab
-          // there is a chance this tab was closed before
-          // we got the webrequest event
-          if (!(thisTab && thisTab.url && thisTab.id)) {
-              return;
-          }
-
-          chrome.runtime.sendMessage({"updateTrackerCount": true});
-
-          var tracker =  trackers.isTracker(requestData.url, thisTab.url, thisTab.id, requestData);
-
-          if (tracker) {
-              // record all tracker urls on a site even if we don't block them
-              thisTab.site.addTracker(tracker);
-
-              // record potential blocked trackers for this tab
-              thisTab.addToTrackers(tracker);
-
-              // Block the request if the site is not whitelisted
-              if (!thisTab.site.whitelisted) {
-                  thisTab.addOrUpdateTrackersBlocked(tracker);
-                  chrome.runtime.sendMessage({"updateTrackerCount": true});
-
-                  // update badge icon for any requests that come in after
-                  // the tab has finished loading
-                  if (thisTab.status === "complete") thisTab.updateBadgeIcon()
-
-                  console.info( utils.extractHostFromURL(thisTab.url)
-                               + " [" + tracker.parentCompany + "] " + tracker.url);
-
-                  if (tracker.parentCompany !== 'unknown') Companies.add(tracker.parentCompany)
-
-                  // for debugging specific requests. see test/tests/debugSite.js
-                  if (debugRequest && debugRequest.length) {
-                      if (debugRequest.includes(tracker.url)) {
-                          console.log("UNBLOCKED: ", tracker.url)
-                          return
-                      }
-                  }
-
-                  // tell Chrome to cancel this webrequest
-                  return {cancel: true};
-              }
-          }
-      }
-
-      // TODO: revisit https upgrade feature... soon
-      // upgrade to https if the site isn't whitelisted or in our list
-      // of known broken https sites
-      /*
-      if (!(thisTab.site.whitelisted || httpsWhitelist[thisTab.site.domain] || thisTab.site.HTTPSwhitelisted)) {
-          let upgradeStatus = onBeforeRequest(requestData);
-
-          if (upgradeStatus && upgradeStatus.redirectUrl){
-              thisTab.httpsRequests.push(upgradeStatus.redirectUrl);
-          }
-
-          return upgradeStatus;
-      }
-      */
-
->>>>>>> 6df7622c
     },
     {
         urls: [
