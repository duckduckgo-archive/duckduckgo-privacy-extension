const Parent = window.DDG.base.Model;

var backgroundPage = chrome.extension.getBackgroundPage();

// TODO move to settings?
const httpsStates = {
        'default':  'Secure Connection',
        'upgraded': 'Forced Secure Connection',
        'none':     'Insecure Connection'
    };

function Site (attrs) {
    
    // test FIXME get from httpseverywhere
    attrs.httpsState = 'none';

    // set message and icon based on httpsState
    attrs.httpsStatusText = httpsStates[attrs.httpsState];

    Parent.call(this, attrs);

};


Site.prototype = $.extend({},
  Parent.prototype,
  {
<<<<<<< HEAD

      modelName: 'site',

      toggleWhitelist: function (s) {
          console.log(`Site toggleWhitelist()`);
=======
      toggleWhitelist: function () {
          if(this.site){
              this.isWhitelisted = !this.isWhitelisted;
              this.site.setWhitelisted(this.isWhitelisted);
          }
      },

      setSiteObj: function() {
          let tab = backgroundPage.tabs[this.tabId];
          let host = backgroundPage.utils.extractHostFromURL(tab.url);
          let site = backgroundPage.Sites.get(host);
          if(site){
              this.site = site;
              this.isWhitelisted = site.whiteListed;
          }
>>>>>>> 1787969e
      },

      updateTrackerCount: function() {
          let tab = backgroundPage.tabs[this.tabId];
          if(tab){
            this.trackerCount = tab.dispTotal;
          }
      },

      setHttpsMessage: function() {
          let tab = backgroundPage.tabs[this.tabId];

          if(/^https/.exec(tab.url)){
              this.httpsState = 'default';
          }
          else{
              let url = backgroundPage.utils.parseURL(tab.url);
              let httpsRules = backgroundPage.all_rules.potentiallyApplicableRulesets(url.hostname);
              
              httpsRules.forEach((ruleSet) => {
                  if(ruleSet.active && ruleSet.apply(tab.url)){
                      this.httpsState = 'default'; // figure out if this is upgraded later
                  }
              });
          }

          this.httpsStatusText = httpsStates[this.httpsState];
      }
  }
);

module.exports = Site;<|MERGE_RESOLUTION|>--- conflicted
+++ resolved
@@ -10,7 +10,7 @@
     };
 
 function Site (attrs) {
-    
+
     // test FIXME get from httpseverywhere
     attrs.httpsState = 'none';
 
@@ -25,13 +25,9 @@
 Site.prototype = $.extend({},
   Parent.prototype,
   {
-<<<<<<< HEAD
 
       modelName: 'site',
 
-      toggleWhitelist: function (s) {
-          console.log(`Site toggleWhitelist()`);
-=======
       toggleWhitelist: function () {
           if(this.site){
               this.isWhitelisted = !this.isWhitelisted;
@@ -47,7 +43,6 @@
               this.site = site;
               this.isWhitelisted = site.whiteListed;
           }
->>>>>>> 1787969e
       },
 
       updateTrackerCount: function() {
@@ -66,7 +61,7 @@
           else{
               let url = backgroundPage.utils.parseURL(tab.url);
               let httpsRules = backgroundPage.all_rules.potentiallyApplicableRulesets(url.hostname);
-              
+
               httpsRules.forEach((ruleSet) => {
                   if(ruleSet.active && ruleSet.apply(tab.url)){
                       this.httpsState = 'default'; // figure out if this is upgraded later
