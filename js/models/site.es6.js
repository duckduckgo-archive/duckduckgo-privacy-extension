--- conflicted
+++ resolved
@@ -14,14 +14,8 @@
     // test FIXME get from httpseverywhere
     attrs.httpsState = 'none';
 
-<<<<<<< HEAD
     // set message and icon based on httpsState
     attrs.httpsStatusText = httpsStates[attrs.httpsState];
-=======
-    attrs.httpsIcon = 'orange';
-    attrs.httpsStatusText = 'Unsecure Connection';
-    attrs.blockMessage = 'Trackers Blocked';
->>>>>>> 741eec1c
 
     Parent.call(this, attrs);
 };
