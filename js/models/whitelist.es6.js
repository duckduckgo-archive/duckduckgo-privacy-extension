--- conflicted
+++ resolved
@@ -14,13 +14,9 @@
   Parent.prototype,
   {
 
-<<<<<<< HEAD
-      modelType: 'whitelist',
+         modelName: 'whitelist',
 
-      getList: function () {
-          // retrieve list from local storage
-      }
-=======
+
         removeDomain(itemIndex) {
             var domain = this.list[itemIndex];
             console.log(`whitelist: remove ${domain}`);
@@ -41,8 +37,6 @@
             this.list.sort();
         }
 
->>>>>>> 1787969e
-
   }
 );
 
