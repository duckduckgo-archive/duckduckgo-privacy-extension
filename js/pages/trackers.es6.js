--- conflicted
+++ resolved
@@ -64,7 +64,13 @@
                 template: ItemMenuTemplate
             });
 
-<<<<<<< HEAD
+            this.views.trackerlist = new TrackerListView({
+                pageView: this,
+                model: new TrackerListModel({}),
+                appendTo: $parent,
+                template: TrackerListTemplate
+            });
+
             // TODO: hook up model query to actual ddg ac endpoint.
             // For now this is just here to demonstrate how to
             // listen to another component via model.set() +
@@ -76,16 +82,6 @@
                 template: autocompleteTemplate
             });
 
-=======
-            this.views.trackerlist = new TrackerListView({
-                pageView: this,
-                model: new TrackerListModel({}),
-                appendTo: $parent,
-                template: TrackerListTemplate
-            });
-
-
->>>>>>> 1787969e
         }
 
     }
