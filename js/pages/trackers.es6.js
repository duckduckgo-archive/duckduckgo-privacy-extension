--- conflicted
+++ resolved
@@ -78,12 +78,8 @@
             this.views.autocomplete = new AutocompleteView({
                 pageView: this,
                 model: new AutocompleteModel({suggestions: []}),
-<<<<<<< HEAD
-                appendTo: this.views.search.$el,
-=======
                 // appendTo: this.views.search.$el,
                 appendTo: null,
->>>>>>> 1caec5a4
                 template: autocompleteTemplate
             });
 
