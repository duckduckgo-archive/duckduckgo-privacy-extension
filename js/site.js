--- conflicted
+++ resolved
@@ -168,18 +168,11 @@
     constructor(domain) {
         this.domain = domain,
         this.trackerUrls = [], 
-<<<<<<< HEAD
-        this.score = new Score(this.specialDomain(), this.domain)
-        this.HTTPSwhitelisted = false // when forced https upgrades create mixed content situations
-        this.whitelisted = false // user-whitelisted sites applies to all privacy features 
-        this.setWhitelistStatusFromGlobal(domain)
-=======
         this.score = new Score(this.specialDomain(), this.domain);
         this.HTTPSwhitelisted = false; // when forced https upgrades create mixed content situations
         this.whitelisted = false; // user-whitelisted sites; applies to all privacy features 
         this.setWhitelistStatusFromGlobal(domain);
         this.isBroken = this.checkBrokenSites(domain); // broken sites reported to github repo
->>>>>>> e99f52ac
 
         // set isSpecialDomain when the site is created. This value may be
         // updated later by the onComplete listener
