class Tracker {
    constructor(name, url, type) {
        this.parentCompany = Companies.get(name);
        this.urls = [url],
        this.count = 1; // request count
    };

    increment() {
        this.count += 1;
    };

    /* A parent company may try
     * to track you through many different entities.
     * We store a list of all unique urls here.
     */
    addURL(url) {
        if (this.urls.indexOf(url) === -1) {
            this.urls.push(url);
        }
    };
}

/* This class contains information about what trackers and sites
 * are on a given tab:
 *  id: Chrome tab id
 *  url: url of the tab
 *  site: ref to a Site object
 *  trackers: {object} all trackers requested on page/tab (listed by company)
 *  trackersBlocked: {object} tracker instances we blocked on page/tab (listed by company)
 *      both `trackers` and `trackersBlocked` objects are in this format:
 *      {
 *         '<companyName>': {
 *              parentCompany: ref to a Company object
 *              urls: all unique tracker urls we have seen for this company
 *              count: total number of requests to unique tracker urls for this company
 *          }
 *      }
 */
const scoreIconLocations = {
    "A": "img/toolbar-rating-a@2x.png",
    "B": "img/toolbar-rating-b@2x.png",
    "C": "img/toolbar-rating-c@2x.png",
    "D": "img/toolbar-rating-d@2x.png"
}

class Tab {
    constructor(tabData) {
        this.id = tabData.id || tabData.tabId
        this.trackers = {}
        this.trackersBlocked = {}
        this.url = tabData.url
        this.upgradedHttps = false
        this.httpsRequests = []
        this.httpsRedirects = {}
        this.requestId = tabData.requestId
        this.status = tabData.status
        this.site = new Site(utils.extractHostFromURL(tabData.url))

        // set the new tab icon to the dax logo
        chrome.browserAction.setIcon({path: 'img/icon_48.png', tabId: tabData.tabId})
    };

    updateBadgeIcon () {
        if (!this.site.specialDomain() ) {
<<<<<<< HEAD
            
            let scoreIcon
            
            if (this.site.whitelisted) {
                scoreIcon = scoreIconLocations[this.site.score.get().before]
            } else {
                scoreIcon = scoreIconLocations[this.site.score.get().after]
            }

            chrome.browserAction.setIcon({path: scoreIcon, tabId: this.id});
=======
            if(this.site.isBroken) {
                chrome.browserAction.setIcon({path: 'img/icon_48.png', tabId: this.id});
            } else {
                let scoreIcon = scoreIconLocations[this.site.score.get()];
                chrome.browserAction.setIcon({path: scoreIcon, tabId: this.id});
            }
>>>>>>> e99f52ac
        }
    };

    updateSite () {
        this.site = new Site(utils.extractHostFromURL(this.url))
        // reset badge to dax whenever we go to a new site
        chrome.browserAction.setIcon({path: 'img/icon_48.png', tabId: this.id});
    };

    /* Store all trackers for a given tab even if we
     * don't block them.
     */
    addToTrackers (t) {
        let tracker = this.trackers[t.parentCompany];
        if (tracker) {
            tracker.increment();
            tracker.addURL(t.url);
        }
        else {
            let newTracker = new Tracker(t.parentCompany, t.url, t.type);
            this.trackers[t.parentCompany] = newTracker;
            
            // first time we have seen this network tracker on the page
            if (t.parentCompany !== 'unknown') Companies.countCompanyOnPage(t.parentCompany)
            
            return newTracker;
        }
    };

    addOrUpdateTrackersBlocked (t) {
        let tracker = this.trackersBlocked[t.parentCompany];
        if (tracker) {
            tracker.increment();
            tracker.addURL(t.url);
        }
        else {
            let newTracker = new Tracker(t.parentCompany, t.url, t.type);
            this.trackersBlocked[t.parentCompany] = newTracker;
            return newTracker;
        }
    };

    addHttpsUpgradeRequest (url) {
        this.httpsRequests.push(url)
    }

    downgradeHttpsUpgradeRequest (reqData) {
        if (reqData.type === 'main_frame') this.upgradedHttps = false
        delete this.httpsRedirects[reqData.requestId]
        const downgrade = reqData.url.replace(/^https:\/\//, 'http://')
        return downgrade
    }

    checkHttpsRequestsOnComplete () {
        if (!this.site.HTTPSwhitelisted && this.httpsRequests.length > 0) {
            
            // set whitelist for all tabs with this domain
            tabManager.whitelistDomain({
                list: 'HTTPSwhitelisted',
                value: true,
                domain: this.site.domain
            });

            this.upgradedHttps = false

            // then reload this tab, downgraded from https to http
            const downgrade = this.url.replace(/^https:\/\//, 'http://')
            chrome.tabs.update(this.id, { url: downgrade })
        }
    }
}

chrome.webRequest.onHeadersReceived.addListener((header) => {
    let tab = tabManager.get({'tabId': header.tabId})
    
    // Remove successful & rewritten requests    
    if (tab && header.statusCode < 400) {

        tab.httpsRequests = tab.httpsRequests.filter((url) => {
            // disregard diff between 'https://www.foo.com' and 'https://foo.com'
            const _url = url.replace('https://www.', 'https://')
            const _headerUrl = header.url.replace('https://www.', 'https://')
            return _url !== _headerUrl
        });
    }

}, {urls: ['<all_urls>']});

chrome.webRequest.onBeforeRedirect.addListener((req) => {
    // count redirects
    let tab = tabManager.get({'tabId': req.tabId})
    if (!tab) return
    if (tab.httpsRedirects[req.requestId]) {
        tab.httpsRedirects[req.requestId] += 1
    } else {
        tab.httpsRedirects[req.requestId] = 1        
    }
}, {urls: ["*://*/*"]})<|MERGE_RESOLUTION|>--- conflicted
+++ resolved
@@ -62,25 +62,19 @@
 
     updateBadgeIcon () {
         if (!this.site.specialDomain() ) {
-<<<<<<< HEAD
             
-            let scoreIcon
-            
-            if (this.site.whitelisted) {
-                scoreIcon = scoreIconLocations[this.site.score.get().before]
-            } else {
-                scoreIcon = scoreIconLocations[this.site.score.get().after]
-            }
-
-            chrome.browserAction.setIcon({path: scoreIcon, tabId: this.id});
-=======
             if(this.site.isBroken) {
                 chrome.browserAction.setIcon({path: 'img/icon_48.png', tabId: this.id});
             } else {
-                let scoreIcon = scoreIconLocations[this.site.score.get()];
+                let scoreIcon
+                if (this.site.whitelisted) {
+                    scoreIcon = scoreIconLocations[this.site.score.get().before]
+                }else {
+                    scoreIcon = scoreIconLocations[this.site.score.get().after]
+                }
+                
                 chrome.browserAction.setIcon({path: scoreIcon, tabId: this.id});
             }
->>>>>>> e99f52ac
         }
     };
 
