class TabManager {
    constructor() {
        this.tabContainer = {}
    };

    /* This overwrites the current tab data for a given
     * id and is only called in three cases:
     * 1. When we rebuild saved tabs when the browser is restarted
     * 2. When a new tab is opened. See onUpdated listener below
     * 3. When we get a new main_frame request
     */
    create(tabData) {
        let newTab = new Tab(tabData);
        this.tabContainer[newTab.id] = newTab;
        return newTab;
    };

    delete(id) {
        delete this.tabContainer[id];
    };

    /* Called using either a chrome tab object or by id
     * get({tabId: ###});
     */
    get(tabData) {
        return this.tabContainer[tabData.tabId];
    };
}

var tabManager = new TabManager();

chrome.tabs.onRemoved.addListener( (id, info) => {
    // remove the tab object
    tabManager.delete(id);
});

/* This handles the new tab case. You have clicked to 
 * open a new tab and haven't typed in a url yet.
 * This will fire an onUpdated event and we can create
 * an intital tab instance here. We'll update this instance
 * later on when webrequests start coming in.
 */
chrome.tabs.onUpdated.addListener( (id, info) => {
    if (!tabManager.get({'tabId': id})) {
        info.id = id;
        tabManager.create(info);
    }
    else {
        let tab = tabManager.get({tabId: id});
        if (tab && info.status) {
            tab.status = info.status;
        
<<<<<<< HEAD
            // When the tab finishes loading:
            // 1. check main_frame url for http and update site score
            // 2. check for uncompleted upgraded https requests and whitlist the site if 
            // there are any
            if (tab.status === "complete") {

                if (tab.url.match(/^http:\/\//)) {
                    tab.site.score.update({noHTTPS: true})
                }

                if (!tab.site.httpsWhitelisted && tab.httpsRequests.length) {
                    tab.site.httpsWhitelisted = true;
                    chrome.tabs.reload(tab.id);
                }
=======
            // we have uncompleted upgraded https requests
            // whitelist the site
            if (!tab.site.HTTPSwhitelisted && tab.status === "complete" && tab.httpsRequests.length) {
                tab.site.setWhitelisted('HTTPSwhitelisted', true);
                chrome.tabs.reload(tab.id);
>>>>>>> a5270b06
            }
        }
    }

});

// update tab url after the request is finished. This makes
// sure we have the correct url after any https rewrites
chrome.webRequest.onCompleted.addListener( (request) => {
    let tab = tabManager.get({tabId: request.tabId});
    if (tab) {
        tab.url = request.url;
        tab.updateSite();
    }
}, {urls: ['<all_urls>'], types: ['main_frame']});
<|MERGE_RESOLUTION|>--- conflicted
+++ resolved
@@ -50,7 +50,6 @@
         if (tab && info.status) {
             tab.status = info.status;
         
-<<<<<<< HEAD
             // When the tab finishes loading:
             // 1. check main_frame url for http and update site score
             // 2. check for uncompleted upgraded https requests and whitlist the site if 
@@ -61,17 +60,10 @@
                     tab.site.score.update({noHTTPS: true})
                 }
 
-                if (!tab.site.httpsWhitelisted && tab.httpsRequests.length) {
-                    tab.site.httpsWhitelisted = true;
+                if (!tab.site.HTTPSwhitelisted && tab.httpsRequests.length) {
+                    tab.site.setWhitelisted('HTTPSwhitelisted', true);
                     chrome.tabs.reload(tab.id);
                 }
-=======
-            // we have uncompleted upgraded https requests
-            // whitelist the site
-            if (!tab.site.HTTPSwhitelisted && tab.status === "complete" && tab.httpsRequests.length) {
-                tab.site.setWhitelisted('HTTPSwhitelisted', true);
-                chrome.tabs.reload(tab.id);
->>>>>>> a5270b06
             }
         }
     }
