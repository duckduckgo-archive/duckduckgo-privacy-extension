class TabManager {
    constructor() {
        this.tabContainer = {}
    };

    /* This overwrites the current tab data for a given
     * id and is only called in three cases:
     * 1. When we rebuild saved tabs when the browser is restarted
     * 2. When a new tab is opened. See onUpdated listener below
     * 3. When we get a new main_frame request
     */
    create(tabData) {
        let newTab = new Tab(tabData);
        this.tabContainer[newTab.id] = newTab;
        return newTab;
    };

    delete(id) {
        delete this.tabContainer[id];
    };

    /* Called using either a chrome tab object or by id
     * get({tabId: ###});
     */
    get(tabData) {
        return this.tabContainer[tabData.tabId];
    };
}

var tabManager = new TabManager();

chrome.tabs.onRemoved.addListener( (id, info) => {
    tabManager.delete(id);
});

/* This handles the new tab case. You have clicked to 
 * open a new tab and haven't typed in a url yet.
 * This will fire an onUpdated event and we can create
 * an intital tab instance here. We'll update this instance
 * later on when webrequests start coming in.
 */
chrome.tabs.onUpdated.addListener( (id, info) => {
    if (!tabManager.get({'tabId': id})) {
        info.id = id;
        tabManager.create(info);
    }
    else {
        let tab = tabManager.get({tabId: id});
        if (info.status) {
            tab.status = info.status;
            console.log("Status: ", tab.status);
        
            // we have uncompleted upgraded https requests
            // whitelist the site
            if (tab.status === "complete" && tab.httpsRequests.length) {
                console.log("Whitelisting Site");
                tab.site.httpsWhitelisted = true;
                chrome.tabs.reload(tab.id);
            }
        }
    }

});

// update tab url after the request is finished. This makes
// sure we have the correct url after any https rewrites
chrome.webNavigation.onCompleted.addListener( (request) => {
    let tab = tabManager.get({tabId: request.tabId});

    console.log("Tab completed");

    if (tab) {
        tab.url = request.url;
<<<<<<< HEAD
        
=======
        tab.updateSite();
>>>>>>> dbb23b34
    }
}, {urls: ['<all_urls>'], types: ['main_frame']});
<|MERGE_RESOLUTION|>--- conflicted
+++ resolved
@@ -71,10 +71,6 @@
 
     if (tab) {
         tab.url = request.url;
-<<<<<<< HEAD
-        
-=======
         tab.updateSite();
->>>>>>> dbb23b34
     }
 }, {urls: ['<all_urls>'], types: ['main_frame']});
