--- conflicted
+++ resolved
@@ -21,16 +21,8 @@
                     <span class="site-info__https-status-msg bold">${this.model.httpsStatusText}</span>
                 </h3>
             </li>
-<<<<<<< HEAD
             <li class="js-site-item tracker-count-item">
                 <span class="js-site-trackerCount">${countText}</span> Trackers Blocked
-=======
-            <li>
-                <h2>
-                    <span class="site-info__tracker-count">${this.model.trackerCount}</span>
-                    Trackers Blocked
-                </h2>
->>>>>>> 99cf5fc7
             </li>
         </ul>
     </section>`;
