--- conflicted
+++ resolved
@@ -121,23 +121,8 @@
       update: function (ops) {
           // console.log('[model] update()')
           if (this.tab) {
-<<<<<<< HEAD
-              const updatedTrackersCount = this._getUniqueTrackersCount()
-              const updatedTrackersBlockedCount = this._getUniqueTrackersBlockedCount()
-                  
-              if (updatedSiteRating && (updatedSiteRating.after !== this.siteRating.after)) {
-                    this.siteRating = updatedSiteRating
-                    rerenderFlag = true
-                }
-
-              if (updatedTrackersCount !== this.trackersCount) {
-                  this.trackersCount = updatedTrackersCount
-                  rerenderFlag = true
-=======
-
               if (ops && ops.siteRating && (ops.siteRating !== this.siteRating)) {
                   this.set('siteRating', ops.siteRating)
->>>>>>> b057d65a
               }
 
               const newTrackersCount = this.getUniqueTrackersCount()
