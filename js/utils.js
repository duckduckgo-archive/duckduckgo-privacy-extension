--- conflicted
+++ resolved
@@ -57,7 +57,15 @@
         })
     }
 
-<<<<<<< HEAD
+    chrome.runtime.onMessage.addListener( (req, sender, res) => {
+        if (req.getCurrentTab) {
+            getCurrentTab().then((tab) => {
+                res(tab)
+            })
+        }
+        return true;
+    })
+
     return {
         extractHostFromURL: extractHostFromURL,
         extractSubdomainFromHost: extractSubdomainFromHost,
@@ -67,23 +75,4 @@
         getCurrentURL: getCurrentURL,
         getCurrentTab: getCurrentTab
     }
-=======
-    chrome.runtime.onMessage.addListener( (req, sender, res) => {
-        if (req.getCurrentTab) {
-            getCurrentTab().then((tab) => {
-                res(tab)
-            })
-        }
-        return true;
-    })
-
-    var exports = {};
-    exports.extractHostFromURL = extractHostFromURL;
-    exports.syncToStorage = syncToStorage;
-    exports.getFromStorage = getFromStorage;
-    exports.getCurrentURL = getCurrentURL;
-    exports.getCurrentTab = getCurrentTab;
-    exports.parseURL = parseURL;
-    return exports;
->>>>>>> 2045e131
 })();