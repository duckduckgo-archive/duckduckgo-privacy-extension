const Parent = window.DDG.base.View;

var backgroundPage = chrome.extension.getBackgroundPage(); // FIXME probably centralize this?

function Site (ops) {

    this.model = ops.model;
    this.pageView = ops.pageView;
    this.template = ops.template;

    Parent.call(this, ops);

    console.log("new site view");


    // bind events
    this.setup();


    // set up messaging to update the tracker count

    var thisView = this,
        thisModel = this.model;

    backgroundPage.utils.getCurrentTab(function(tab) {
        if(tab){
            thisModel.domain = backgroundPage.utils.extractHostFromURL(tab.url);
            thisModel.tabId = tab.id;
            thisModel.updateTrackerCount();
<<<<<<< HEAD
            thisModel.setHttpsMessage();
            thisView._rerender();
=======
            thisView.rerender(); // our custom rerender below
>>>>>>> 52c93c16
        }
    });

    chrome.runtime.onMessage.addListener(function(req, sender, res){
        if(req.rerenderPopup){
            thisModel.updateTrackerCount();
            thisView.rerender(); // our custom rerender below
        }
    });

};

Site.prototype = $.extend({},
    Parent.prototype,
    {
        _whitelistClick: function (e) {

            this.model.toggleWhitelist();
            this.rerender();
        },

        setup: function() {

            this._cacheElems('.js-site', [ 'whitelist-toggle-bg', 'whitelist-toggle-fg' ]);

            this.bindEvents([
              [this.$whitelisttogglebg, 'click', this._whitelistClick],
              [this.$whitelisttogglefg, 'click', this._whitelistClick]
            ]);
            
        },

        rerender: function() {
            this.unbindEvents();
            this._rerender();
            this.setup();
        }

    }

);

module.exports = Site;<|MERGE_RESOLUTION|>--- conflicted
+++ resolved
@@ -27,12 +27,8 @@
             thisModel.domain = backgroundPage.utils.extractHostFromURL(tab.url);
             thisModel.tabId = tab.id;
             thisModel.updateTrackerCount();
-<<<<<<< HEAD
             thisModel.setHttpsMessage();
-            thisView._rerender();
-=======
             thisView.rerender(); // our custom rerender below
->>>>>>> 52c93c16
         }
     });
 
