--- conflicted
+++ resolved
@@ -21,19 +21,10 @@
     // FIXME should be moved to the right place --- model?
     // _rerender() below should probably not be called directly but via a model change event
     var thisSite = this;
-<<<<<<< HEAD
-    chrome.tabs.query({"active": true, "lastFocusedWindow": true}, function(tabData) {
-            if (tabData.length){
-                console.log("SITE!", tabData[0].url);
-                thisSite.model.domain = backgroundPage.utils.extractHostFromURL(tabData[0].url);
-                thisSite._rerender();
-            }
-=======
 
     backgroundPage.utils.getCurrentURL(function(url) {
                 thisSite.model.domain = backgroundPage.utils.extractHostFromURL(url);
                 thisSite._rerender();
->>>>>>> 3a2757af
     });
 };
 
