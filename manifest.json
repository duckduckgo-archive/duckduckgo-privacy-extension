--- conflicted
+++ resolved
@@ -29,15 +29,7 @@
     "options_page": "html/options.html",
     "background": {
             "scripts": [
-<<<<<<< HEAD
-=======
-                "https/chromium/rules.js",
-                "https/chromium/storage.js",
-                "https/chromium/util.js",
-                "https/chromium/background.js",
-                "https/chromium/incognito-cache-clearing.js",
                 "data/defaultSettings.js",
->>>>>>> 70322521
                 "js/require.js",
                 "js/utils.js",
                 "js/topBlocked.js",
