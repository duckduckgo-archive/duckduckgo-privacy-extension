{
  "name": "duckduckgo-privacy-extension",
  "engines": {
    "node": ">=6.2.2"
  },
  "repository": "duckduckgo/duckduckgo-privacy-extension",
  "scripts": {
    "abp": "cd node_modules/abp-filter-parser && npm install",
    "postinstall": "npm run abp && export PATH='$PATH:$PWD/node_modules/chromedriver/bin'",
    "update:tldjs": "npm install --tldjs-update-rules",
    "update": "npm run update:tldjs",
    "build": "echo 'Try npm run release-firefox or npm run release-chrome instead' && exit 0",
    "dev": "echo 'Try npm run dev-firefox or npm run dev-chrome instead' && exit 0",
    "release": "grunt build && node scripts/httpsWhitelist.js",
    "selenium": "cd selenium-test && node test.js",
    "lint": "eslint shared/js unit-test integration-test",
    "lint-fix": "eslint shared/js unit-test --fix",
    "test": "grunt test --browser=chrome --type=dev",
    "test-debug": "grunt test --browser=chrome --type=dev --test-debug",
    "test-int": "make dev browser=chrome type=dev && jasmine --config=integration-test/config.json",
    "test-int-x": "xvfb-run --server-args='-screen 0 1024x768x24' npm run test-int",
    "test-ci": "npm run lint && npm test && npm run test-int-x",
    "dev-firefox": "make dev browser=firefox type=dev watch=1",
    "release-firefox": "make browser=firefox type=release",
    "dev-chrome": "make dev browser=chrome type=dev watch=1",
    "dev-safari": "make dev browser=duckduckgo.safariextension type=dev watch=1",
    "release-safari": "make dev browser=duckduckgo.safariextension type=release",
    "beta-firefox": "make beta-firefox browser=firefox type=release",
    "release-chrome": "make browser=chrome type=release && make chrome-release-zip"
  },
  "devDependencies": {
    "babel-preset-env": "1.4.0",
    "babelify": "7.3.0",
    "chromedriver": "2.32.3",
    "concurrently": "3.1.0",
    "duckduckgo-colors": "0.0.1",
    "eslint": "4.19.1",
    "eslint-config-standard": "11.0.0",
    "grunt": "0.4.5",
    "grunt-browserify": "5.3.0",
    "grunt-contrib-compass": "0.9.0",
    "grunt-contrib-concat": "0.4.0",
    "grunt-contrib-watch": "1.1.0",
    "grunt-exec": "3.0.0",
    "grunt-execute": "0.2.2",
    "grunt-karma": "2.0.0",
    "grunt-sass": "2.0.0",
    "jasmine": "3.1.0",
    "jasmine-core": "3.1.0",
    "karma": "2.0.5",
    "karma-chrome-launcher": "2.2.0",
    "karma-jasmine": "1.1.1",
    "karma-source-map-support": "1.2.0",
    "load-grunt-tasks": "3.5.2",
    "localStorage": "1.0.3",
    "puppeteer": "1.6.0",
    "request": "2.83.0",
    "request-promise-native": "^1.0.5",
    "selenium-webdriver": "3.0.1",
    "standard": "10.0.3",
    "timekeeper": "^2.1.1"
  },
  "dependencies": {
<<<<<<< HEAD
    "privacy-grade": "https://github.com/duckduckgo/privacy-grade#master",
=======
    "abp-filter-parser": "git://github.com/duckduckgo/abp-filter-parser.git#0.2.0",
>>>>>>> 89e42bf1
    "bel": "4.6.0",
    "chalk": "2.1.0",
    "change-case": "3.0.1",
    "commander": "2.11.0",
    "deep-freeze": "0.0.1",
    "dexie": "2.0.4",
    "eventemitter2": "4.1.0",
    "file-url": "2.0.2",
    "is-plain-object": "2.0.1",
    "jquery": "3.2.1",
    "jsbloom": "git://github.com/duckduckgo/jsbloom.git#1.0",
    "normalize.scss": "0.1.0",
    "object.values": "1.0.4",
    "opn": "5.1.0",
    "parse-link-header": "1.0.0",
    "psl": "1.1.18",
    "runtimer": "1.0.3",
    "tabular-json": "0.1.3",
    "tldjs": "2.2.0",
    "underscore": "1.8.3",
    "web-ext": "2.7.0",
    "xvfb": "0.2.3"
  },
  "babel": {
    "presets": [
      [
        "env",
        {
          "debug": "true"
        }
      ]
    ]
  }
}<|MERGE_RESOLUTION|>--- conflicted
+++ resolved
@@ -61,11 +61,8 @@
     "timekeeper": "^2.1.1"
   },
   "dependencies": {
-<<<<<<< HEAD
     "privacy-grade": "https://github.com/duckduckgo/privacy-grade#master",
-=======
     "abp-filter-parser": "git://github.com/duckduckgo/abp-filter-parser.git#0.2.0",
->>>>>>> 89e42bf1
     "bel": "4.6.0",
     "chalk": "2.1.0",
     "change-case": "3.0.1",
