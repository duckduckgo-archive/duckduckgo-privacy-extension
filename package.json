--- conflicted
+++ resolved
@@ -16,20 +16,12 @@
   "devDependencies": {
     "babelify": "^7.3.0",
     "babel-preset-env": "^1.4.0",
+    "bower": "^1.8.0",
     "chromedriver": "^2.27.2",
     "concurrently": "^3.1.0",
-<<<<<<< HEAD
-=======
+    "duckduckgo-colors": "0.0.1",
+    "grunt": "^0.4.5",
     "grunt-execute": "^0.2.2",
-    "jshint": "^2.9.4",
-    "localStorage": "^1.0.3",
-    "selenium-webdriver": "^3.0.1"
-  },
-  "dependencies": {
-    "bower": "^1.8.0",
-    "duckduckgo-colors": "0.0.1",
->>>>>>> 09f4a7a6
-    "grunt": "^0.4.5",
     "grunt-browserify": "^5.0.0",
     "grunt-contrib-compass": "^0.9.0",
     "grunt-contrib-concat": "^0.4.0",
