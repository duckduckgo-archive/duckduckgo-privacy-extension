{
  "name": "chrome_zeroclickinfo",
  "version": "0.100.0",
  "engines": {
    "node": ">=4.2"
  },
  "repository": "duckduckgo/chrome-zeroclickinfo",
  "scripts": {
    "abp": "cd node_modules/abp-filter-parser && npm install",
    "postinstall": "npm run abp && export PATH='$PATH:$PWD/node_modules/chromedriver/bin'",
    "update:tldjs": "npm install --tldjs-update-rules",
    "update": "npm run update:tldjs",
    "build": "grunt build",
    "dev": "grunt dev",
    "release": "grunt build && node scripts/httpsWhitelist.js",
    "selenium": "cd selenium-test && node test.js",
    "jshint": "jshint js/ --verbose > jshint_log.txt",
    "test": "concurrently 'npm run jshint' 'npm run selenium'"
  },
  "devDependencies": {
    "babelify": "^7.3.0",
    "babel-preset-env": "^1.4.0",
    "bower": "^1.8.0",
    "chromedriver": "^2.32.3",
    "concurrently": "^3.1.0",
    "duckduckgo-colors": "0.0.1",
    "grunt": "^0.4.5",
    "grunt-execute": "^0.2.2",
    "grunt-browserify": "^5.0.0",
    "grunt-contrib-compass": "^0.9.0",
    "grunt-contrib-concat": "^0.4.0",
    "grunt-contrib-watch": "^1.0.0",
    "grunt-sass": "^2.0.0",
    "jshint": "^2.9.4",
    "load-grunt-tasks": "^3.5.2",
    "localStorage": "^1.0.3",
    "selenium-webdriver": "^3.0.1"
  },
  "dependencies": {
    "abp-filter-parser": "git://github.com/duckduckgo/abp-filter-parser.git",
    "bel": "^4.6.0",
    "chalk": "^2.1.0",
    "commander": "^2.11.0",
    "deep-freeze": "0.0.1",
    "eventemitter2": "^4.1.0",
    "file-url": "^2.0.2",
    "is-plain-object": "^2.0.1",
    "jquery": "^3.2.1",
    "normalize.scss": "^0.1.0",
    "opn": "^5.1.0",
    "parse-link-header": "^1.0.0",
    "psl": "^1.1.18",
<<<<<<< HEAD
    "titleize": "^1.0.0",
    "tldjs": "^2.2.0"
=======
    "runtimer": "^1.0.3",
    "tabular-json": "^0.1.3",
    "tldjs": "^2.2.0",
    "xvfb": "^0.2.3"
>>>>>>> 1684d313
  },
  "babel": {
    "presets": [
      [
        "env",
        {
          "debug": "true"
        }
      ]
    ]
  }
}<|MERGE_RESOLUTION|>--- conflicted
+++ resolved
@@ -50,15 +50,11 @@
     "opn": "^5.1.0",
     "parse-link-header": "^1.0.0",
     "psl": "^1.1.18",
-<<<<<<< HEAD
-    "titleize": "^1.0.0",
-    "tldjs": "^2.2.0"
-=======
     "runtimer": "^1.0.3",
     "tabular-json": "^0.1.3",
+    "titleize": "^1.0.0",
     "tldjs": "^2.2.0",
     "xvfb": "^0.2.3"
->>>>>>> 1684d313
   },
   "babel": {
     "presets": [
