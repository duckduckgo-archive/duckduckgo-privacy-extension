{
  "name": "chrome_zeroclickinfo",
  "version": "0.100.0",
  "engines": {
    "node": ">=4.2"
  },
  "repository": "duckduckgo/chrome-zeroclickinfo",
  "scripts": {
    "abp": "cd node_modules/abp-filter-parser && npm install",
    "postinstall": "npm run abp && export PATH='$PATH:$PWD/node_modules/chromedriver/bin'",
    "update:tldjs": "npm install --tldjs-update-rules",
    "update": "npm run update:tldjs",
    "build": "grunt build",
    "dev": "grunt dev",
    "release": "grunt build && node scripts/httpsWhitelist.js",
    "selenium": "cd selenium-test && node test.js",
    "jshint": "jshint js/ --verbose > jshint_log.txt",
    "test": "concurrently 'npm run jshint' 'npm run selenium'"
  },
  "devDependencies": {
    "babelify": "^7.3.0",
    "babel-preset-env": "^1.4.0",
    "bower": "^1.8.0",
    "chromedriver": "^2.27.2",
    "concurrently": "^3.1.0",
    "duckduckgo-colors": "0.0.1",
    "grunt": "^0.4.5",
    "grunt-execute": "^0.2.2",
    "grunt-browserify": "^5.0.0",
    "grunt-contrib-compass": "^0.9.0",
    "grunt-contrib-concat": "^0.4.0",
    "grunt-contrib-watch": "^1.0.0",
    "grunt-sass": "^2.0.0",
    "jshint": "^2.9.4",
    "load-grunt-tasks": "^3.5.2",
    "localStorage": "^1.0.3",
    "selenium-webdriver": "^3.0.1"
  },
  "dependencies": {
    "abp-filter-parser": "git://github.com/duckduckgo/abp-filter-parser.git",
    "bel": "^4.6.0",
    "deep-freeze": "0.0.1",
    "eventemitter2": "^4.1.0",
    "is-plain-object": "^2.0.1",
    "jquery": "^3.2.1",
    "normalize.scss": "^0.1.0",
    "parse-link-header": "^1.0.0",
    "psl": "^1.1.18",
<<<<<<< HEAD
    "titleize": "^1.0.0",
    "url-parse": "^1.1.9"
=======
    "tldjs": "^2.2.0"
>>>>>>> 1d0d69ae
  },
  "babel": {
    "presets": [
      [
        "env",
        {
          "debug": "true"
        }
      ]
    ]
  }
}<|MERGE_RESOLUTION|>--- conflicted
+++ resolved
@@ -46,12 +46,8 @@
     "normalize.scss": "^0.1.0",
     "parse-link-header": "^1.0.0",
     "psl": "^1.1.18",
-<<<<<<< HEAD
     "titleize": "^1.0.0",
-    "url-parse": "^1.1.9"
-=======
     "tldjs": "^2.2.0"
->>>>>>> 1d0d69ae
   },
   "babel": {
     "presets": [
