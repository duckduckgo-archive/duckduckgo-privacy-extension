--- conflicted
+++ resolved
@@ -178,16 +178,9 @@
     console.log("Done Testing Bangs");
     testDdgSearch();
     console.log('done testing ddg search');
-<<<<<<< HEAD
-    //tearDown();
-=======
 	testOptions();
 	// coming soon
-	/*
-	testOptions();
-	*/
 	//tearDown();
->>>>>>> d9116189
 }
 
 main();