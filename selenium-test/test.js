--- conflicted
+++ resolved
@@ -57,7 +57,6 @@
 		.setChromeOptions(options)
 		.build();
 }
-
 
 function tearDown() {
     console.log("quit");
@@ -141,9 +140,6 @@
 	}, 5000);
 }
 
-<<<<<<< HEAD
-function testOptionClick(option, cb) {
-=======
 function testMoreBangs() {
 	var bangs_link = wd.findElement(By.css('.link.bang a'));
 	testNewTabUrl(bangs_link, "More Bangs link opens bangs page", /duckduckgo\.com\/bang/);
@@ -155,8 +151,7 @@
 	testNewTabUrl(options_link, "More Options link opens options.html", opts_url);
 }
 
-function testOptionClick(option) {
->>>>>>> 9433293b
+function testOptionClick(option, cb) {
     var defaultOpt = localStorage[option];
     console.log("Testing option: " + option);
     wd.actions()
