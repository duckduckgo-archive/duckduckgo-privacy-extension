--- conflicted
+++ resolved
@@ -83,16 +83,8 @@
 // Test bangs
 function testBangs(bang) {
 	var bang_btn = wd.findElement({id:BASE_BANG_ID + bang.text});
-<<<<<<< HEAD
     var promise_clickbang = wd.actions().click(bang_btn).perform();
 
-=======
-
-	
-    var promise_clickbang = wd.actions()
-		.click(bang_btn)
-		.perform();
->>>>>>> 01188633
 	wd.wait(promise_clickbang).then(function() {
         searchbar = wd.findElement({id:'search_form_input_homepage'});
         
@@ -171,14 +163,9 @@
     bangs.forEach(function(bang){
 	    testBangs(bang);
     });
-<<<<<<< HEAD
-
-    console.log("Done with bangs");
-=======
     console.log("Done Testing Bangs");
     testDdgSearch();
     console.log('done testing ddg search');
->>>>>>> 01188633
 	// coming soon
 	/*
 	testOptions();
