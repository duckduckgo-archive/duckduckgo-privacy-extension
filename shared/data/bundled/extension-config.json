{
    "readme": "https://github.com/duckduckgo/privacy-configuration",
<<<<<<< HEAD
    "version": 1648659788789,
=======
    "version": 1648653910994,
>>>>>>> d281e889
    "features": {
        "ampLinks": {
            "exceptions": [],
            "settings": {
                "linkFormats": [
                    "^https?:\\/\\/(?:w{3}\\.)?google\\.\\S{2,}\\/amp\\/s\\/(\\S+)$",
                    "^https?:\\/\\/\\S+ampproject\\.org\\/v\\/s\\/(\\S+)$"
                ],
                "keywords": [
                    "=amp",
                    "amp=",
                    "&amp",
                    "amp&",
                    "/amp",
                    "amp/",
                    ".amp",
                    "amp.",
                    "%amp",
                    "amp%",
                    "_amp",
                    "amp_",
                    "?amp"
                ]
            },
            "state": "disabled"
        },
        "autoconsent": {
            "exceptions": [
                {
                    "domain": "spiegel.de",
                    "reason": "Opt-out not possible"
                },
                {
                    "domain": "www.derstandard.de",
                    "reason": "Opt-out not possible"
                },
                {
                    "domain": "www.derstandard.at",
                    "reason": "Opt-out not possible"
                },
                {
                    "domain": "kohler.com",
                    "reason": "Opt-out not possible"
<<<<<<< HEAD
                },
                {
                    "domain": "zeitraum-moebel.de",
                    "reason": "broken autoconsent rule"
=======
>>>>>>> d281e889
                }
            ],
            "settings": {
                "disabledCMPs": []
            },
            "state": "disabled"
        },
        "autofill": {
            "exceptions": [
                {
                    "domain": "asana.com",
                    "reason": "site breakage"
                },
                {
                    "domain": "fastmail.com",
                    "reason": "site breakage"
                }
            ],
            "state": "enabled"
        },
        "clickToPlay": {
            "exceptions": [],
            "state": "enabled"
        },
        "contentBlocking": {
            "state": "enabled",
            "exceptions": [
                {
                    "domain": "bild.de",
                    "reason": "Navigation broken"
                },
                {
                    "domain": "pureflix.com",
                    "reason": "Videos not playing"
                },
                {
                    "domain": "www.omahasteaks.com",
                    "reason": "Add to cart not working"
                },
                {
                    "domain": "iltalehti.fi",
                    "reason": "Video content missing"
                },
                {
                    "domain": "agame.com",
                    "reason": "Site not loading"
                },
                {
                    "domain": "wp.pl",
                    "reason": "Adblocker wall"
                },
                {
                    "domain": "digitalocean.com",
                    "reason": "Missing site content"
                },
                {
                    "domain": "ah.nl",
                    "reason": "Missing site content"
                },
                {
                    "domain": "magicgameworld.com",
                    "reason": "Adblocker wall"
                },
                {
                    "domain": "www.cbssports.com",
                    "reason": "Video content missing"
                },
                {
                    "domain": "www.nhl.com",
                    "reason": "Video content missing"
                },
                {
                    "domain": "pnc.com",
                    "reason": "Login issues"
                },
                {
                    "domain": "ea.com",
                    "reason": "Login not displaying"
                },
                {
                    "domain": "www.corsair.com",
                    "reason": "Missing content"
                },
                {
                    "domain": "www.eurogamer.net",
                    "reason": "Hard adwall"
                },
                {
                    "domain": "53.com",
                    "reason": "Broken sign in"
                },
                {
                    "domain": "www.livenewsnow.com",
                    "reason": "Adblocker wall"
                },
                {
                    "domain": "rp5.ru",
                    "reason": "Adblocker wall"
                },
                {
                    "domain": "easyjet.com",
                    "reason": "Broken site content"
                },
                {
                    "domain": "id.me",
                    "reason": "Broken logins"
                },
                {
                    "domain": "stubhub.com",
                    "reason": "Missing site content"
                },
                {
                    "domain": "riteaid.com",
                    "reason": "Missing site content"
                },
                {
                    "domain": "virginmedia.com",
                    "reason": "Chat widget blocked"
                },
                {
                    "domain": "welt.de",
                    "reason": "Video not playing correctly"
                }
            ]
        },
        "fingerprintingAudio": {
            "state": "disabled",
            "exceptions": [
                {
                    "domain": "youtube.com",
                    "reason": "site breakage"
                },
                {
                    "domain": "meet.google.com",
                    "reason": "site breakage"
                }
            ]
        },
        "fingerprintingBattery": {
            "exceptions": [],
            "state": "enabled"
        },
        "fingerprintingCanvas": {
            "exceptions": [
                {
                    "domain": "spirit.com",
                    "reason": "Broken login"
                },
                {
                    "domain": "walgreens.com",
                    "reason": "Broken login"
                },
                {
                    "domain": "krunker.io",
                    "reason": "Broken game init"
                },
                {
                    "domain": "usaa.com",
                    "reason": "Broken login"
                },
                {
                    "domain": "academy.com",
                    "reason": "Broken login"
                },
                {
                    "domain": "kroger.com",
                    "reason": "Broken login"
                }
            ],
            "state": "enabled"
        },
        "fingerprintingHardware": {
            "exceptions": [
                {
                    "domain": "play.geforcenow.com",
                    "reason": "site breakage"
                },
                {
                    "domain": "realestate.com.au",
                    "reason": "Site not loading"
                },
                {
                    "domain": "stadia.google.com",
                    "reason": "site breakage"
                },
                {
                    "domain": "hyatt.com",
                    "reason": "site breakage"
                }
            ],
            "state": "enabled"
        },
        "fingerprintingScreenSize": {
            "exceptions": [
                {
                    "domain": "hyatt.com",
                    "reason": "Site not loading"
                },
                {
                    "domain": "realestate.com.au",
                    "reason": "Site not loading"
                }
            ],
            "state": "enabled"
        },
        "fingerprintingTemporaryStorage": {
            "exceptions": [],
            "state": "enabled"
        },
        "floc": {
            "exceptions": [],
            "state": "enabled"
        },
        "gpc": {
            "state": "enabled",
            "exceptions": [
                {
                    "domain": "newyorker.com",
                    "reason": "Cookie consent box hiding audio"
                }
            ],
            "settings": {
                "gpcHeaderEnabledSites": [
                    "global-privacy-control.glitch.me",
                    "globalprivacycontrol.org",
                    "washingtonpost.com",
                    "nytimes.com",
                    "privacy-test-pages.glitch.me"
                ]
            }
        },
        "https": {
            "state": "enabled",
            "exceptions": []
        },
        "navigatorCredentials": {
            "exceptions": [],
            "state": "disabled"
        },
        "navigatorInterface": {
            "exceptions": [],
            "state": "enabled"
        },
        "referrer": {
            "exceptions": [],
            "state": "enabled"
        },
        "trackerAllowlist": {
            "state": "enabled",
            "settings": {
                "allowlistedTrackers": {
                    "adthrive.com": {
                        "rules": [
                            {
                                "rule": "ads.adthrive.com/builds/core/",
                                "domains": [
                                    "mediaite.com"
                                ],
                                "reason": "video not loading"
                            },
                            {
                                "rule": "ads.adthrive.com/sites/",
                                "domains": [
                                    "mediaite.com"
                                ],
                                "reason": "video not loading"
                            }
                        ]
                    },
                    "amazon-adsystem.com": {
                        "rules": [
                            {
                                "rule": "c.amazon-adsystem.com/aax2/apstag.js",
                                "domains": [
                                    "seattletimes.com"
                                ],
                                "reason": "adwall"
                            }
                        ]
                    },
                    "chipotle.com": {
                        "rules": [
                            {
                                "rule": "services.chipotle.com/new_cmg_utils1.js",
                                "domains": [
                                    "chipotle.com"
                                ],
                                "reason": "login issues"
                            }
                        ]
                    },
                    "cloudflare.com": {
                        "rules": [
                            {
                                "rule": "cdnjs.cloudflare.com/ajax/libs/fingerprintjs2/1.8.6/fingerprint2.min.js",
                                "domains": [
                                    "winnipegfreepress.com"
                                ],
                                "reason": "content not loading"
                            }
                        ]
                    },
                    "doubleclick.net": {
                        "rules": [
                            {
                                "rule": "securepubads.g.doubleclick.net/tag/js/gpt.js",
                                "domains": [
                                    "mediaite.com",
                                    "wunderground.com",
                                    "youmath.it"
                                ],
                                "reason": "videos not loading, adwall"
                            },
                            {
                                "rule": "securepubads.g.doubleclick.net/gpt/pubads_impl_",
                                "domains": [
                                    "wunderground.com"
                                ],
                                "reason": "videos not loading"
                            },
                            {
                                "rule": "www3.doubleclick.net",
                                "domains": [
                                    "thingiverse.com"
                                ],
                                "reason": "adwall"
                            }
                        ]
                    },
                    "dynamicyield.com": {
                        "rules": [
                            {
                                "rule": "cdn-eu.dynamicyield.com/9878090/api_static.js",
                                "domains": [
                                    "decathlon.co.uk"
                                ],
                                "reason": "checkout broken"
                            }
                        ]
                    },
                    "evidon.com": {
                        "rules": [
                            {
                                "rule": "c.evidon.com/geo/country.js",
                                "domains": [
                                    "crunchyroll.com"
                                ],
                                "reason": "video not loading"
                            },
                            {
                                "rule": "evidon.com/sitenotice/",
                                "domains": [
                                    "crunchyroll.com"
                                ],
                                "reason": "video not loading"
                            }
                        ]
                    },
                    "googlesyndication.com": {
                        "rules": [
                            {
                                "rule": "pagead2.googlesyndication.com/pagead/js/adsbygoogle.js",
                                "domains": [
                                    "youmath.it"
                                ],
                                "reason": "adwall"
                            },
                            {
                                "rule": "tpc.googlesyndication.com/pagead/js/loader21.html",
                                "domains": [
                                    "rumble.com"
                                ],
                                "reason": "adwall (video blocked)"
                            }
                        ]
                    },
                    "googletagmanager.com": {
                        "rules": [
                            {
                                "rule": "googletagmanager.com/gtag/js",
                                "domains": [
                                    "ikea.com"
                                ],
                                "reason": "content not loading"
                            },
                            {
                                "rule": "googletagmanager.com/gtm.js",
                                "domains": [
                                    "rbcroyalbank.com"
                                ],
                                "reason": "page not loading"
                            }
                        ]
                    },
                    "iesnare.com": {
                        "rules": [
                            {
                                "rule": "mpsnare.iesnare.com/snare.js",
                                "domains": [
                                    "rei.com"
                                ],
                                "reason": "adwall"
                            }
                        ]
                    },
                    "instagram.com": {
                        "rules": [
                            {
                                "rule": "platform.instagram.com/en_US/embeds.js",
                                "domains": [
                                    "livejournal.com"
                                ],
                                "reason": "embeds"
                            },
                            {
                                "rule": "www.instagram.com/embed.js",
                                "domains": [
                                    "livejournal.com"
                                ],
                                "reason": "embeds"
                            }
                        ]
                    },
                    "klarnaservices.com": {
                        "rules": [
                            {
                                "rule": "na-library.klarnaservices.com/lib.js",
                                "domains": [
                                    "brooksrunning.com",
                                    "joann.com"
                                ],
                                "reason": "site not loading"
                            }
                        ]
                    },
                    "opta.net": {
                        "rules": [
                            {
                                "rule": "secure.widget.cloud.opta.net/v3/v3.opta-widgets.js",
                                "domains": [
                                    "abc.net.au",
                                    "emol.com"
                                ],
                                "reason": "widget blocked"
                            }
                        ]
                    },
                    "shopeemobile.com": {
                        "rules": [
                            {
                                "rule": "deo.shopeemobile.com/shopee/shopee-pcmall-live-sg//assets/2581.e008c4d7fc4804de8ba6.js",
                                "domains": [
                                    "shopee.co.id",
                                    "shopee.co.th",
                                    "shopee.com.br",
                                    "shopee.com.my",
                                    "shopee.ph",
                                    "shopee.sg",
                                    "shopee.tw",
                                    "shopee.vn"
                                ],
                                "reason": "content not loading"
                            }
                        ]
                    },
                    "theplatform.com": {
                        "rules": [
                            {
                                "rule": "pdk.theplatform.com/5.9.6/pdk/tpPdk.js",
                                "domains": [
                                    "bravotv.com",
                                    "oxygen.com"
                                ],
                                "reason": "video not loading"
                            },
                            {
                                "rule": "pdk.theplatform.com/pdk6/current/pdk/player.js",
                                "domains": [
                                    "eonline.com"
                                ],
                                "reason": "video not loading"
                            }
                        ]
                    },
                    "twitter.com": {
                        "rules": [
                            {
                                "rule": "platform.twitter.com/embed/embed.modules",
                                "domains": [
                                    "notthebee.com",
                                    "upworthy.com"
                                ],
                                "reason": "content not rendering"
                            },
                            {
                                "rule": "platform.twitter.com/widgets/tweet_button",
                                "domains": [
                                    "winnipegfreepress.com"
                                ],
                                "reason": "missing tweet button"
                            }
                        ]
                    },
                    "yandex.ru": {
                        "rules": [
                            {
                                "rule": "yandex.ru",
                                "domains": [
                                    "tvrain.ru"
                                ],
                                "reason": "adwall"
                            }
                        ]
                    }
                }
            },
            "exceptions": []
        },
        "trackingCookies1p": {
            "settings": {
                "firstPartyTrackerCookiePolicy": {
                    "threshold": 86400,
                    "maxAge": 86400
                }
            },
            "exceptions": [
                {
                    "domain": "nespresso.com",
                    "reason": "login issues"
                }
            ],
            "state": "enabled"
        },
        "trackingCookies3p": {
            "settings": {
                "excludedCookieDomains": [
                    {
                        "domain": "hangouts.google.com",
                        "reason": "Site breakage"
                    },
                    {
                        "domain": "docs.google.com",
                        "reason": "Site breakage"
                    },
                    {
                        "domain": "accounts.google.com",
                        "reason": "SSO which needs cookies for auth"
                    },
                    {
                        "domain": "googleapis.com",
                        "reason": "Site breakage"
                    },
                    {
                        "domain": "login.live.com",
                        "reason": "SSO which needs cookies for auth"
                    },
                    {
                        "domain": "apis.google.com",
                        "reason": "Site breakage"
                    },
                    {
                        "domain": "pay.google.com",
                        "reason": "Site breakage"
                    },
                    {
                        "domain": "payments.amazon.com",
                        "reason": "Site breakage"
                    },
                    {
                        "domain": "payments.amazon.de",
                        "reason": "Site breakage"
                    },
                    {
                        "domain": "microsoft.com",
                        "reason": "Site breakage"
                    },
                    {
                        "domain": "atlassian.net",
                        "reason": "Site breakage"
                    },
                    {
                        "domain": "atlassian.com",
                        "reason": "Site breakage"
                    },
                    {
                        "domain": "paypal.com",
                        "reason": "Site breakage"
                    },
                    {
                        "domain": "paypal.com",
                        "reason": "site breakage"
                    },
                    {
                        "domain": "bat.bing.com",
                        "reason": "Site breakage"
                    },
                    {
                        "domain": "bingapis.com",
                        "reason": "Site breakage"
                    },
                    {
                        "domain": "c.bing.com",
                        "reason": "Site breakage"
                    },
                    {
                        "domain": "bing.com",
                        "reason": "Site breakage"
                    },
                    {
                        "domain": "salesforce.com",
                        "reason": "Site breakage"
                    },
                    {
                        "domain": "salesforceliveagent.com",
                        "reason": "Site breakage"
                    },
                    {
                        "domain": "force.com",
                        "reason": "Site breakage"
                    },
                    {
                        "domain": "disqus.com",
                        "reason": "Site breakage"
                    },
                    {
                        "domain": "spotify.com",
                        "reason": "Site breakage"
                    },
                    {
                        "domain": "hangouts.google.com",
                        "reason": "site breakage"
                    },
                    {
                        "domain": "docs.google.com",
                        "reason": "site breakage"
                    },
                    {
                        "domain": "btsport-utils-prod.akamaized.net",
                        "reason": "broken videos"
                    }
                ]
            },
            "exceptions": [],
            "state": "enabled"
        },
        "trackingParameters": {
            "exceptions": [],
            "settings": {
                "parameters": [
                    "utm_[a-zA-Z]*",
                    "gclid",
                    "fbclid",
                    "fb_action_ids",
                    "fb_action_types",
                    "fb_source",
                    "fb_ref",
                    "ga_source",
                    "ga_medium",
                    "ga_term",
                    "ga_content",
                    "ga_campaign",
                    "ga_place",
                    "action_object_map",
                    "action_type_map",
                    "action_ref_map",
                    "gs_l",
                    "mkt_tok",
                    "hmb_campaign",
                    "hmb_source",
                    "hmb_medium"
                ]
            },
            "state": "enabled"
        },
        "userAgentRotation": {
            "settings": {
                "agentExcludePatterns": [
                    {
                        "agent": "Brave Chrome",
                        "reason": "Uncommon UA"
                    }
                ]
            },
            "exceptions": [
                {
                    "domain": "duosecurity.com",
                    "reason": "Two factor auth that verifies device pathes using user agent"
                },
                {
                    "domain": "okta.com",
                    "reason": "Two factor auth that verifies device pathes using user agent"
                },
                {
                    "domain": "pingidentity.com",
                    "reason": "Two factor auth that verifies device pathes using user agent"
                },
                {
                    "domain": "googleapis.com",
                    "reason": "Causes site breakage"
                },
                {
                    "domain": "recaptcha.net",
                    "reason": "Causes login breakage on some sites"
                },
                {
                    "domain": "google.com",
                    "reason": "If recaptcha is loaded from google, spoofed UA breaks recaptcha"
                },
                {
                    "domain": "gstatic.com",
                    "reason": "Sometimes hosts recaptcha"
                },
                {
                    "domain": "weather.com",
                    "reason": "Can break weather sites that depend on weather.com api's"
                },
                {
                    "domain": "dzcdn.net",
                    "reason": "Breaks images on deezer"
                }
            ],
            "state": "disabled"
        }
    },
    "unprotectedTemporary": [
        {
            "domain": "usbank.com",
            "reason": "site breakage"
        }
    ]
}<|MERGE_RESOLUTION|>--- conflicted
+++ resolved
@@ -1,10 +1,6 @@
 {
     "readme": "https://github.com/duckduckgo/privacy-configuration",
-<<<<<<< HEAD
-    "version": 1648659788789,
-=======
     "version": 1648653910994,
->>>>>>> d281e889
     "features": {
         "ampLinks": {
             "exceptions": [],
@@ -48,13 +44,6 @@
                 {
                     "domain": "kohler.com",
                     "reason": "Opt-out not possible"
-<<<<<<< HEAD
-                },
-                {
-                    "domain": "zeitraum-moebel.de",
-                    "reason": "broken autoconsent rule"
-=======
->>>>>>> d281e889
                 }
             ],
             "settings": {
