let constants = {
    "trackerListLoc": "data/tracker_lists",
    "tosdr": "data/tosdr.json",
    "blockLists": [
        "trackersWithParentCompany.json"
    ],
    "entityList": "https://duckduckgo.com/contentblocking.js?l=entitylist",
    "entityMap": "data/tracker_lists/entityMap.json",
    "easylists": ["privacy", "general"],
    "blocking": ["Advertising", "Analytics"],
    "requestListenerTypes": ["main_frame","sub_frame","stylesheet","script","image","object","xmlhttprequest","other"],
    "trackersWhitelistTemporary": "https://duckduckgo.com/contentblocking/trackers-whitelist-temporary.txt",
    "trackersWhitelist": "https://duckduckgo.com/contentblocking/trackers-whitelist.txt",
    "generalEasylist": "https://duckduckgo.com/contentblocking.js?l=easylist",
    "privacyEasylist": "https://duckduckgo.com/contentblocking.js?l=easyprivacy",
<<<<<<< HEAD
    "httpsUpgradeList": "https://duckduckgo.com/contentblocking.js?l=https",
=======
    "tosdrMessages" : {
        "A": "Good",
        "B": "Mixed",
        "C": "Bad",
        "D": "Bad",
        "E": "Bad",
        "good": "Good",
        "bad": "Bad",
        "unknown": "Unknown",
        "mixed": "Mixed"
    },
>>>>>>> 6c757f8d
    /**
     * Major tracking networks data:
     * percent of the top 1 million sites a tracking network has been seen on.
     * see: https://webtransparency.cs.princeton.edu/webcensus/
     */
    "majorTrackingNetworks": {
        "google": 84,
        "facebook": 36,
        "twitter": 16,
        "amazon": 14,
        "appnexus": 10,
        "oracle": 10,
        "mediamath": 9,
        "yahoo": 9,
        "maxcdn": 7,
        "automattic": 7
    }
}

if (typeof window === 'undefined' && module && module.exports)  {
    module.exports = constants
} else if (typeof window === 'object') {
    window.constants = constants
}<|MERGE_RESOLUTION|>--- conflicted
+++ resolved
@@ -13,9 +13,7 @@
     "trackersWhitelist": "https://duckduckgo.com/contentblocking/trackers-whitelist.txt",
     "generalEasylist": "https://duckduckgo.com/contentblocking.js?l=easylist",
     "privacyEasylist": "https://duckduckgo.com/contentblocking.js?l=easyprivacy",
-<<<<<<< HEAD
     "httpsUpgradeList": "https://duckduckgo.com/contentblocking.js?l=https",
-=======
     "tosdrMessages" : {
         "A": "Good",
         "B": "Mixed",
@@ -27,7 +25,6 @@
         "unknown": "Unknown",
         "mixed": "Mixed"
     },
->>>>>>> 6c757f8d
     /**
      * Major tracking networks data:
      * percent of the top 1 million sites a tracking network has been seen on.
