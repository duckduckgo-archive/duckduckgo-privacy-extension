/*
 * Load the abp-filter-parser node module and 
 * pre-process the easylists.
 *
 * This will be browserifyed and turned into abp.js by running 'grunt'
 */
abp = require('abp-filter-parser')
const deepFreeze = require('deep-freeze')

// these are defined in data/ and loaded in the manifest. 
// Make them immutable with deep-freeze
constants = deepFreeze(constants)
defaultSettings = deepFreeze(defaultSettings)

const ONEDAY = 1000*60*60*24

let lists = {
    easylists : {
        privacy: {
            constantsName: 'privacyEasylist',
            parser: abp,
            parsed: {},
            isLoaded: false
        },
        general: {
            constantsName: 'generalEasylist',
            parser: abp,
            parsed: {},
            isLoaded: false
        }
    },
    whitelists: {
        // source: https://github.com/duckduckgo/content-blocking-whitelist/blob/master/trackers-whitelist.txt
        trackersWhitelist: {
            constantsName: 'trackersWhitelist',
            parser: abp,
            parsed: {},
            isLoaded: false
        }
    },
    surrogates: {
        surrogateList: {
            constantsName: 'surrogateList',
            parser: surrogates,
            parsed: {},
            isLoaded: false
        }
    }
}

// these are defined in trackers.js
easylists = lists.easylists
whitelists = lists.whitelists

/*
 * Get the list data and use abp to parse.
 * The parsed list data will be added to 
 * the easyLists object.
 */
function updateLists () {
    const atb = settings.getSetting('atb')
    const set_atb = settings.getSetting('set_atb')
    const versionParam = getVersionParam()

    for (let listType in lists) {
        for (let name in lists[listType]) {

            const list = lists[listType][name]
            const constantsName = list.constantsName
            
            let url = constants[constantsName]
            if (!url) return 
                
            let etag = settings.getSetting(constantsName + '-etag') || ''

            // only add url params to contentblocking.js duckduckgo urls
            if(url.match(/^https?:\/\/(.+)?duckduckgo.com\/contentblocking\.js/)) {
                if (atb) url += '&atb=' + atb
                if (set_atb) url += '&set_atb=' + set_atb
                if (versionParam) url += versionParam
            }

            console.log('Checking for list update: ', name)

            // if we don't have parsed list data skip the etag to make sure we
            // get a fresh copy of the list to process
            if (Object.keys(list.parsed).length === 0) etag = ''
                
            load.loadExtensionFile({url: url, source: 'external', etag: etag}, (listData, response) => {
                const newEtag = response.getResponseHeader('etag') || ''
                console.log('Updating list: ', name)
                
                // sync new etag to storage
                settings.updateSetting(constantsName + '-etag', newEtag)
                
                list.parser.parse(listData, list.parsed)

                list.isLoaded = true
            })
        }
    }

    let trackersWhitelistTemporaryEtag = settings.getSetting('trackersWhitelistTemporary-etag') || ''
    // reset etag to get a new list copy if we don't have brokenSiteList data
    if (!trackersWhitelistTemporary || !trackersWhitelistTemporaryEtag) trackersWhitelistTemporaryEtag = ''

    // load broken site list
    // source: https://github.com/duckduckgo/content-blocking-whitelist/blob/master/trackers-whitelist-temporary.txt
    load.loadExtensionFile({url: constants.trackersWhitelistTemporary, etag: trackersWhitelistTemporaryEtag, source: 'external'}, (listData, response) => {
        const newTrackersWhitelistTemporaryEtag = response.getResponseHeader('etag') || ''
        settings.updateSetting('trackersWhitelistTemporary-etag', newTrackersWhitelistTemporaryEtag);

        // defined in site.js
        trackersWhitelistTemporary = listData.trim().split('\n')
    })
}

// Make sure the list updater runs on start up
settings.ready().then(() => updateLists())

<<<<<<< HEAD
/*
chrome.alarms.onAlarm.addListener(alarm => {
    if (alarm.name === 'updateLists') {
        settings.ready().then(() => updateLists())
    }
})
*/

// set an alarm to recheck the lists
// update every 3 hours
//chrome.alarms.create('updateLists', {periodInMinutes: 180})
=======
if (window.chrome) {
    chrome.alarms.onAlarm.addListener(alarm => {
        if (alarm.name === 'updateLists') {
            settings.ready().then(() => updateLists())
        }
    })

    // set an alarm to recheck the lists
    // update every 30 minutes
    chrome.alarms.create('updateLists', { periodInMinutes: 30 })
} else {
    setInterval(updateLists, 30*60*1000)
}
>>>>>>> 5f0b9242

// add version param to url on the first install and
// only once a day after than
function getVersionParam () {
    const manifest = window.chrome && chrome.runtime.getManifest()
    let version = manifest ? manifest.version || '' : 'safari'
    let lastEasylistUpdate = settings.getSetting('lastEasylistUpdate')
    let now = Date.now()
    let versionParam

    // check delta for last update or if lastEasylistUpdate does
    // not exist then this is the initial install
    if (lastEasylistUpdate) {
        let delta = now - new Date(lastEasylistUpdate)
            
        if (delta > ONEDAY) {
            versionParam = `&v=${version}`
        }
    } else {
        versionParam = `&v=${version}`
    }

    if (versionParam) settings.updateSetting('lastEasylistUpdate', now)

    return versionParam
}<|MERGE_RESOLUTION|>--- conflicted
+++ resolved
@@ -118,19 +118,6 @@
 // Make sure the list updater runs on start up
 settings.ready().then(() => updateLists())
 
-<<<<<<< HEAD
-/*
-chrome.alarms.onAlarm.addListener(alarm => {
-    if (alarm.name === 'updateLists') {
-        settings.ready().then(() => updateLists())
-    }
-})
-*/
-
-// set an alarm to recheck the lists
-// update every 3 hours
-//chrome.alarms.create('updateLists', {periodInMinutes: 180})
-=======
 if (window.chrome) {
     chrome.alarms.onAlarm.addListener(alarm => {
         if (alarm.name === 'updateLists') {
@@ -144,7 +131,6 @@
 } else {
     setInterval(updateLists, 30*60*1000)
 }
->>>>>>> 5f0b9242
 
 // add version param to url on the first install and
 // only once a day after than
