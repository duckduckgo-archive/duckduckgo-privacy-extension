--- conflicted
+++ resolved
@@ -152,9 +152,7 @@
             settings.ready().then( () => {
                 chrome.tabs.query({currentWindow: true, active: true}, function(tabs) {
                     const domain = (tabs && tabs[0]) ? tabs[0].url : ''
-<<<<<<< HEAD
-                    const regExpPostInstall = new RegExp('duckduckgo\.com\/app')
-                    if ((!settings.getSetting('hasSeenPostInstall')) && (!domain.match(regExpPostInstall))) {
+                    if (ATB.canShowPostInstall(domain)) {
                         settings.updateSetting('hasSeenPostInstall', true)
                         let postInstallURL = 'https://duckduckgo.com/app?post=1'
                         const atb = settings.getSetting('atb')
@@ -162,13 +160,6 @@
                         chrome.tabs.create({
                             url: postInstallURL
                         })
-=======
-                    if (ATB.canShowPostInstall(domain)) {
-                            settings.updateSetting('hasSeenPostInstall', true)
-                            chrome.tabs.create({
-                                url: 'https://duckduckgo.com/app?post=1'
-                            })
->>>>>>> 021266ea
                     }
                 })
             })
