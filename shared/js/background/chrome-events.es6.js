--- conflicted
+++ resolved
@@ -211,38 +211,23 @@
 // Inject fingerprint protection into sites when
 // they are not whitelisted.
 chrome.webNavigation.onCommitted.addListener(details => {
-<<<<<<< HEAD
-    const tab = tabManager.get({ tabId: details.tabId })
-    if (!!tab && tab.site.whitelisted) {
-        return
-    }
-    // Set variables, which are used in the fingerprint-protection script.
-    const referrer = trackerutils.truncateReferrer(tab.initiator, details.url)
-    const variableScript = {
-        'code': `
-            try {
-                var ddg_ext_ua='${agentSpoofer.getAgent()}'
-                var ddg_referrer='${referrer}'
-            } catch(e) {}`,
-        'runAt': 'document_start',
-        'allFrames': true,
-        'matchAboutBlank': true
-=======
     const whitelisted = settings.getSetting('whitelisted')
     const tabURL = new URL(details.url) || {}
     let tab = tabManager.get({ tabId: details.tabId })
     if (tab && tab.site.isBroken) {
-        console.log('temporarily skip fingerprint protection for site: ' +
+        console.log('temporarily skip fingerprint protection for site: ' + details.url + 
           'more info: https://github.com/duckduckgo/content-blocking-whitelist')
         return
     }
     if (!whitelisted || !whitelisted[tabURL.hostname]) {
         // Set variables, which are used in the fingerprint-protection script.
         try {
+            const referrer = trackerutils.truncateReferrer(tab.initiator, details.url)
             const variableScript = {
                 'code': `
                     try {
                         var ddg_ext_ua='${agentSpoofer.getAgent()}'
+                        var ddg_referrer='${referrer}'
                     } catch(e) {}`,
                 'runAt': 'document_start',
                 'allFrames': true,
@@ -260,16 +245,7 @@
         } catch (e) {
             console.log(`Failed to inject fingerprint protection into ${details.url}`)
         }
->>>>>>> e1170ccd
-    }
-    chrome.tabs.executeScript(details.tabId, variableScript)
-    const scriptDetails = {
-        'file': '/data/fingerprint-protection.js',
-        'runAt': 'document_start',
-        'allFrames': true,
-        'matchAboutBlank': true
-    }
-    chrome.tabs.executeScript(details.tabId, scriptDetails)
+    }
 })
 
 // Replace UserAgent header on third party requests.
