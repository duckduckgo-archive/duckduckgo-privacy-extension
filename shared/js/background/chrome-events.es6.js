/**
 * NOTE: this needs to be the first listener that's added
 *
 * on FF, we might actually miss the onInstalled event
 * if we do too much before adding it
 */
const ATB = require('./atb.es6')
const utils = require('./utils.es6')
const trackerutils = require('./tracker-utils')
const experiment = require('./experiments.es6')
const browser = utils.getBrowserName()

const sha1 = require('../shared-utils/sha1')

/**
 * Produce a random float, same output as Math.random()
 * @returns {float}
 */
function getFloat () {
    return crypto.getRandomValues(new Uint32Array(1))[0] / 2 ** 32
}

function getHash () {
    return sha1(getFloat().toString())
}

chrome.runtime.onInstalled.addListener(function (details) {
    if (details.reason.match(/install/)) {
        ATB.updateATBValues()
            .then(ATB.openPostInstallPage)
            .then(function () {
                if (browser === 'chrome') {
                    experiment.setActiveExperiment()
                }
            })
    } else if (details.reason.match(/update/) && browser === 'chrome') {
        experiment.setActiveExperiment()
    }
})

/**
 * REQUESTS
 */

const redirect = require('./redirect.es6')
const tabManager = require('./tab-manager.es6')
const pixel = require('./pixel.es6')
const https = require('./https.es6')
const constants = require('../../data/constants')
<<<<<<< HEAD
const cookieConfig = require('./../background/storage/cookies.es6')
let requestListenerTypes = utils.getUpdatedRequestListenerTypes()
=======
const requestListenerTypes = utils.getUpdatedRequestListenerTypes()
>>>>>>> 76417aed

const settings = require('./settings.es6')

// Shallow copy of request types
// And add beacon type based on browser, so we can block it
chrome.webRequest.onBeforeRequest.addListener(
    redirect.handleRequest,
    {
        urls: ['<all_urls>'],
        types: requestListenerTypes
    },
    ['blocking']
)

const extraInfoSpec = ['blocking', 'responseHeaders']
if (chrome.webRequest.OnHeadersReceivedOptions.EXTRA_HEADERS) {
    extraInfoSpec.push(chrome.webRequest.OnHeadersReceivedOptions.EXTRA_HEADERS)
}
chrome.webRequest.onHeadersReceived.addListener(
    request => {
        utils.isFirstParty('1.2.3.4', '5.6.7.8')
        if (request.type === 'main_frame') {
            tabManager.updateTabUrl(request)
        }

        if (/^https?:\/\/(.*?\.)?duckduckgo.com\/\?/.test(request.url)) {
            // returns a promise
            return ATB.updateSetAtb(request)
        }

        let responseHeaders = request.responseHeaders
        const activeExperiment = settings.getSetting('activeExperiment')
        if (activeExperiment) {
            const experiment = settings.getSetting('experimentData')

            if (experiment && experiment.blockingActivated) {
                // Strip 3rd party response header
                const tab = tabManager.get({ tabId: request.tabId })
                if (!request.responseHeaders) return
                if (tab && tab.site.whitelisted) return
                if (tab && utils.isFirstParty(request.url, tab.url)) return
                if (!cookieConfig.isExcluded(request.url) && trackerutils.isTracker(request.url)) {
                    responseHeaders = responseHeaders.filter(header => header.name.toLowerCase() !== 'set-cookie')
                }
            }
        }

        return { responseHeaders: responseHeaders }
    },
    {
        urls: ['<all_urls>']
    },
    extraInfoSpec
)

/**
 * Web Navigation
 */
// keep track of URLs that the browser navigates to.
//
// this is currently meant to supplement tabManager.updateTabUrl() above:
// tabManager.updateTabUrl only fires when a tab has finished loading with a 200,
// which misses a couple of edge cases like browser special pages
// and Gmail's weird redirect which returns a 200 via a service worker
chrome.webNavigation.onCommitted.addListener(details => {
    // ignore navigation on iframes
    if (details.frameId !== 0) return

    const tab = tabManager.get({ tabId: details.tabId })

    if (!tab) return

    tab.updateSite(details.url)
})

/**
 * TABS
 */

const Companies = require('./companies.es6')

chrome.tabs.onUpdated.addListener((id, info) => {
    // sync company data to storage when a tab finishes loading
    if (info.status === 'complete') {
        Companies.syncToStorage()
    }

    tabManager.createOrUpdateTab(id, info)
})

chrome.tabs.onRemoved.addListener((id, info) => {
    // remove the tab object
    tabManager.delete(id)
})

// message popup to close when the active tab changes. this can send an error message when the popup is not open. check lastError to hide it
chrome.tabs.onActivated.addListener(() => chrome.runtime.sendMessage({ closePopup: true }, () => chrome.runtime.lastError))

// search via omnibox
chrome.omnibox.onInputEntered.addListener(function (text) {
    chrome.tabs.query({
        currentWindow: true,
        active: true
    }, function (tabs) {
        chrome.tabs.update(tabs[0].id, {
            url: 'https://duckduckgo.com/?q=' + encodeURIComponent(text) + '&bext=' + localStorage.os + 'cl'
        })
    })
})

/**
 * MESSAGES
 */

const browserWrapper = require('./chrome-wrapper.es6')

// handle any messages that come from content/UI scripts
// returning `true` makes it possible to send back an async response
chrome.runtime.onMessage.addListener((req, sender, res) => {
    if (sender.id !== chrome.runtime.id) return

    if (req.getCurrentTab) {
        utils.getCurrentTab().then(tab => {
            res(tab)
        })

        return true
    }

    if (req.updateSetting) {
        const name = req.updateSetting.name
        const value = req.updateSetting.value
        settings.ready().then(() => {
            settings.updateSetting(name, value)
        })
    } else if (req.getSetting) {
        const name = req.getSetting.name
        settings.ready().then(() => {
            res(settings.getSetting(name))
        })

        return true
    }

    // popup will ask for the browser type then it is created
    if (req.getBrowser) {
        res(utils.getBrowserName())
        return true
    }

    if (req.getExtensionVersion) {
        res(browserWrapper.getExtensionVersion())
        return true
    }

    if (req.getTopBlocked) {
        res(Companies.getTopBlocked(req.getTopBlocked))
        return true
    } else if (req.getTopBlockedByPages) {
        res(Companies.getTopBlockedByPages(req.getTopBlockedByPages))
        return true
    } else if (req.resetTrackersData) {
        Companies.resetData()
    }

    if (req.whitelisted) {
        tabManager.whitelistDomain(req.whitelisted)
    } else if (req.whitelistOptIn) {
        tabManager.setGlobalWhitelist('whitelistOptIn', req.whitelistOptIn.domain, req.whitelistOptIn.value)
    } else if (req.getTab) {
        res(tabManager.get({ tabId: req.getTab }))
        return true
    } else if (req.getSiteGrade) {
        const tab = tabManager.get({ tabId: req.getSiteGrade })
        let grade = {}

        if (!tab.site.specialDomainName) {
            grade = tab.site.grade.get()
        }

        res(grade)
        return true
    }

    if (req.firePixel) {
        let fireArgs = req.firePixel
        if (fireArgs.constructor !== Array) {
            fireArgs = [req.firePixel]
        }
        res(pixel.fire.apply(null, fireArgs))
        return true
    }

    const activeExperiment = settings.getSetting('activeExperiment')
    if (activeExperiment) {
        const experiment = settings.getSetting('experimentData')

        if (experiment && experiment.blockingActivated) {
            if (req.checkThirdParty) {
                const action = {
                    isThirdParty: false,
                    shouldBlock: false
                }

                if (chrome.runtime.lastError) { // Prevent thrown errors when the frame disappears
                    return true
                }

                const tab = tabManager.get({ tabId: sender.tab.id })
                if (tab && tab.site.whitelisted) {
                    res(action)
                }

                if (!utils.isFirstParty(sender.url, sender.tab.url)) {
                    action.isThirdParty = true
                }
                if (!cookieConfig.isExcluded(sender.url) && trackerutils.isTracker(sender.url)) {
                    action.shouldBlock = true
                }

                res(action)
                return true
            }
        } else {
            res({ isThirdParty: false, shouldBlock: false })
            return true
        }
    }
})

/**
 * Fingerprint Protection
 */
const agents = require('./storage/agents.es6')
const agentSpoofer = require('./classes/agentspoofer.es6')
// TODO fix for manifest v3
let sessionKey = getHash()

async function getContentScope () {
    const url = chrome.runtime.getURL('/public/js/content-scope.js')

    const response = await fetch(url)
    return response.text()
}

async function init () {
    const contentScopeScript = await getContentScope()

    // Inject fingerprint protection into sites when
    // they are not whitelisted.
    chrome.webNavigation.onCommitted.addListener(details => {
        const tab = tabManager.get({ tabId: details.tabId })
        if (tab && tab.site.isBroken) {
            console.log('temporarily skip fingerprint protection for site: ' + details.url +
            'more info: https://github.com/duckduckgo/content-blocking-whitelist')
            return
        }
        if (tab && !tab.site.whitelisted) {
            // Set variables, which are used in the fingerprint-protection script.
            try {
                const argumentsObject = {
                    ua: agentSpoofer.getAgent(),
                    stringExemptionList: utils.getBrokenCanvasScriptList(),
                    sessionKey,
                    contentScopeScript,
                    site: tab.site,
                    referrer: tab.referrer
                }
                const variableScript = {
                    code: `
                      try {
                          var ddg_args = ${JSON.stringify(argumentsObject)}
                      } catch(e) {}`,
                    runAt: 'document_start',
                    frameId: details.frameId,
                    matchAboutBlank: true
                }
                chrome.tabs.executeScript(details.tabId, variableScript)
                const scriptDetails = {
                    file: '/public/js/injected-content-scripts/fingerprint-protection.js',
                    runAt: 'document_start',
                    frameId: details.frameId,
                    matchAboutBlank: true
                }
                chrome.tabs.executeScript(details.tabId, scriptDetails)
            } catch (e) {
                console.log(`Failed to inject fingerprint protection into ${details.url}: ${e}`)
            }
        }
    })
}
init()

// Replace UserAgent header on third party requests.
/* Disable User Agent Spoofing temporarily.
 * Some chromium based browsers have started changing
 * UA per site. Once this feature is re-worked to match
 * that behaviour, it will be re-enabled.
chrome.webRequest.onBeforeSendHeaders.addListener(
    function spoofUserAgentHeader (e) {
        let tab = tabManager.get({ tabId: e.tabId })
        if (!!tab && (tab.site.whitelisted || tab.site.isBroken)) {
            console.log('temporarily skip fingerprint protection for site: ' +
              'more info: https://github.com/duckduckgo/content-blocking-whitelist')
            return
        }
        // Only change the user agent header if the current site is not whitelisted
        // and the request is third party.
        if (agentSpoofer.shouldSpoof(e)) {
            // remove existing User-Agent header
            const requestHeaders = e.requestHeaders.filter(header => header.name.toLowerCase() !== 'user-agent')
            // Add in spoofed value
            requestHeaders.push({
                name: 'User-Agent',
                value: agentSpoofer.getAgent()
            })
            return {requestHeaders: requestHeaders}
        }
    },
    {urls: ['<all_urls>']},
    ['blocking', 'requestHeaders']
)
*/

/*
 * Truncate the referrer header according to the following rules:
 *   Don't modify the header when:
 *   - If the header is blank, it will not be modified.
 *   - If the referrer domain OR request domain are safe listed, the header will not be modified
 *   - If the referrer domain and request domain are part of the same entity (as defined in our
 *     entities file for first party sets), the header will not be modified.
 *
 *   Modify the header when:
 *   - If the destination is in our tracker list, we will trim it to eTLD+1 (remove path and subdomain information)
 *   - In all other cases (the general case), the header will be modified to only the referrer origin (includes subdomain).
 */
const referrerListenerOptions = ['blocking', 'requestHeaders']
if (browser !== 'moz') {
    referrerListenerOptions.push('extraHeaders') // Required in chrome type browsers to receive referrer information
}

chrome.webRequest.onBeforeSendHeaders.addListener(
    function limitReferrerData (e) {
        let referrer = e.requestHeaders.find(header => header.name.toLowerCase() === 'referer')
        if (referrer) {
            referrer = referrer.value
        } else {
            return
        }

        // Check if origin is safe listed
        const tab = tabManager.get({ tabId: e.tabId })

        // Safe list and broken site list checks are included in the referrer evaluation
        const modifiedReferrer = trackerutils.truncateReferrer(referrer, e.url)
        if (!modifiedReferrer) {
            return
        }

        const requestHeaders = e.requestHeaders.filter(header => header.name.toLowerCase() !== 'referer')
        if (!!tab && (!tab.referrer || tab.referrer.site !== tab.site.url)) {
            tab.referrer = {
                site: tab.site.url,
                referrerHost: new URL(referrer).hostname,
                referrer: modifiedReferrer
            }
        }
        requestHeaders.push({
            name: 'referer',
            value: modifiedReferrer
        })
        return { requestHeaders: requestHeaders }
    },
    { urls: ['<all_urls>'] },
    referrerListenerOptions
)

/**
 * Global Privacy Control
 */
const GPC = require('./GPC.es6')

// Set GPC property on DOM if enabled.
chrome.webNavigation.onCommitted.addListener(details => {
    GPC.injectDOMSignal(details.tabId, details.frameId)
})

const extraInfoSpecSendHeaders = ['blocking', 'requestHeaders']
if (chrome.webRequest.OnBeforeSendHeadersOptions.EXTRA_HEADERS) {
    extraInfoSpecSendHeaders.push(chrome.webRequest.OnBeforeSendHeadersOptions.EXTRA_HEADERS)
}
// Attach GPC header to all requests if enabled.
chrome.webRequest.onBeforeSendHeaders.addListener(
    request => {
        const GPCHeader = GPC.getHeader()

        let requestHeaders = request.requestHeaders
        if (GPCHeader) {
<<<<<<< HEAD
            requestHeaders.push(GPCHeader)
=======
            const requestHeaders = request.requestHeaders
            requestHeaders.push(GPCHeader)
            return { requestHeaders: requestHeaders }
>>>>>>> 76417aed
        }

        const activeExperiment = settings.getSetting('activeExperiment')
        if (activeExperiment) {
            const experiment = settings.getSetting('experimentData')

            if (experiment && experiment.blockingActivated) {
                // Strip 3rd party response header
                const tab = tabManager.get({ tabId: request.tabId })
                if (!requestHeaders) return
                if (tab && tab.site.whitelisted) return
                if (tab && utils.isFirstParty(request.url, tab.url)) return
                if (!cookieConfig.isExcluded(request.url) && trackerutils.isTracker(request.url)) {
                    requestHeaders = requestHeaders.filter(header => header.name.toLowerCase() !== 'cookie')
                }
            }
        }

        return {requestHeaders: requestHeaders}
    },
<<<<<<< HEAD
    {urls: ['<all_urls>']},
    extraInfoSpecSendHeaders
=======
    { urls: ['<all_urls>'] },
    ['blocking', 'requestHeaders']
>>>>>>> 76417aed
)

/**
 * ALARMS
 */

const httpsStorage = require('./storage/https.es6')
const httpsService = require('./https-service.es6')
const tdsStorage = require('./storage/tds.es6')
const trackers = require('./trackers.es6')

// recheck tracker and https lists every 12 hrs
chrome.alarms.create('updateHTTPSLists', { periodInMinutes: 12 * 60 })
// tracker lists / content blocking lists are 30 minutes
chrome.alarms.create('updateLists', { periodInMinutes: 30 })
// update uninstall URL every 10 minutes
chrome.alarms.create('updateUninstallURL', { periodInMinutes: 10 })
// remove expired HTTPS service entries
chrome.alarms.create('clearExpiredHTTPSServiceCache', { periodInMinutes: 60 })
// Update userAgent lists
chrome.alarms.create('updateUserAgentData', { periodInMinutes: 30 })
// Rotate the user agent spoofed
chrome.alarms.create('rotateUserAgent', { periodInMinutes: 24 * 60 })
// Rotate the sessionKey
chrome.alarms.create('rotateSessionKey', { periodInMinutes: 24 * 60 })

chrome.alarms.onAlarm.addListener(alarmEvent => {
    if (alarmEvent.name === 'updateHTTPSLists') {
        settings.ready().then(() => {
            httpsStorage.getLists(constants.httpsLists)
                .then(lists => https.setLists(lists))
                .catch(e => console.log(e))
        })
    } else if (alarmEvent.name === 'updateUninstallURL') {
        chrome.runtime.setUninstallURL(ATB.getSurveyURL())
    } else if (alarmEvent.name === 'updateLists') {
        settings.ready().then(() => {
            https.sendHttpsUpgradeTotals()
        })

        tdsStorage.getLists()
            .then(lists => trackers.setLists(lists))
            .catch(e => console.log(e))
    } else if (alarmEvent.name === 'clearExpiredHTTPSServiceCache') {
        httpsService.clearExpiredCache()
    } else if (alarmEvent.name === 'updateUserAgentData') {
        settings.ready()
            .then(() => {
                agents.updateAgentData()
                cookieConfig.updateCookieData()
            }).catch(e => console.log(e))
    } else if (alarmEvent.name === 'rotateUserAgent') {
        agentSpoofer.needsRotation = true
        agentSpoofer.rotateAgent()
    } else if (alarmEvent.name === 'rotateSessionKey') {
        // TODO fix for manifest v3
        sessionKey = getHash()
    }
})

/**
 * on start up
 */
const onStartup = () => {
    chrome.tabs.query({ currentWindow: true, status: 'complete' }, function (savedTabs) {
        for (let i = 0; i < savedTabs.length; i++) {
            const tab = savedTabs[i]

            if (tab.url) {
                tabManager.create(tab)
            }
        }
    })

    settings.ready().then(() => {
        experiment.setActiveExperiment()

        httpsStorage.getLists(constants.httpsLists)
            .then(lists => https.setLists(lists))
            .catch(e => console.log(e))

        tdsStorage.getLists()
            .then(lists => trackers.setLists(lists))
            .catch(e => console.log(e))

        https.sendHttpsUpgradeTotals()

        Companies.buildFromStorage()

        agents.updateAgentData()
        cookieConfig.updateCookieData()
    })
}

// Fire pixel on https upgrade failures to allow bad data to be removed from lists
chrome.webRequest.onErrorOccurred.addListener(e => {
    if (!(e.type === 'main_frame')) return

    const tab = tabManager.get({ tabId: e.tabId })

    // We're only looking at failed main_frame upgrades. A tab can send multiple
    // main_frame request errors so we will only look at the first one then set tab.hasHttpsError.
    if (!tab || !tab.mainFrameUpgraded || tab.hasHttpsError) {
        return
    }

    if (e.error && e.url.match(/^https/)) {
        const errCode = constants.httpsErrorCodes[e.error]
        tab.hasHttpsError = true

        if (errCode) {
            https.incrementUpgradeCount('failedUpgrades')
            const url = new URL(e.url)
            pixel.fire('ehd', {
                url: `${encodeURIComponent(url.hostname)}`,
                error: errCode
            })
        }
    }
}, { urls: ['<all_urls>'] })

module.exports = {
    onStartup: onStartup
}<|MERGE_RESOLUTION|>--- conflicted
+++ resolved
@@ -47,12 +47,8 @@
 const pixel = require('./pixel.es6')
 const https = require('./https.es6')
 const constants = require('../../data/constants')
-<<<<<<< HEAD
 const cookieConfig = require('./../background/storage/cookies.es6')
 let requestListenerTypes = utils.getUpdatedRequestListenerTypes()
-=======
-const requestListenerTypes = utils.getUpdatedRequestListenerTypes()
->>>>>>> 76417aed
 
 const settings = require('./settings.es6')
 
@@ -451,13 +447,7 @@
 
         let requestHeaders = request.requestHeaders
         if (GPCHeader) {
-<<<<<<< HEAD
             requestHeaders.push(GPCHeader)
-=======
-            const requestHeaders = request.requestHeaders
-            requestHeaders.push(GPCHeader)
-            return { requestHeaders: requestHeaders }
->>>>>>> 76417aed
         }
 
         const activeExperiment = settings.getSetting('activeExperiment')
@@ -478,13 +468,8 @@
 
         return {requestHeaders: requestHeaders}
     },
-<<<<<<< HEAD
     {urls: ['<all_urls>']},
     extraInfoSpecSendHeaders
-=======
-    { urls: ['<all_urls>'] },
-    ['blocking', 'requestHeaders']
->>>>>>> 76417aed
 )
 
 /**
