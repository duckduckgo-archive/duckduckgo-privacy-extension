--- conflicted
+++ resolved
@@ -9,13 +9,8 @@
 
 window.dbg = {
     settings,
-<<<<<<< HEAD
-    tabManager
-=======
-    abp,
     tabManager,
     atb
->>>>>>> bd31856d
 }
 
 // mark this as a dev build
