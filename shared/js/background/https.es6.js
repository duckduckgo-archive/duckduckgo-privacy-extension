--- conflicted
+++ resolved
@@ -5,313 +5,82 @@
 const Dexie = require('dexie')
 const BloomFilter = require("jsbloom").filter;
 
-// chrome.storage.local can be unlimited, and
-// localStorage in Safari claims it can go up to 100MB,
-// but Safari seems to throw an error if the size of an
-// individual item in localStorage is greater than 2.5MB,
-// so this size will restict the # of characters we save
-// per item, chunking it up into n items that won't throw errors:
-// https://jsfiddle.net/53xcc4LL/
-// http://dev-test.nemikor.com/web-storage/support-test/
-const LOCAL_STORAGE_MAX_ITEM_LENGTH = 1000000
-
-let httpsUpgradeList = []
-
-class Timer {
-    constructor(name) {
-        this.name = name;
-    }
-
-    time(name) {
-        this[name] = Date.now();
-    }
-
-    timeEnd(name) {
-        this[name + 'End'] = Date.now();
-    }
-
-    done() {
-        let timeToAdd = this.addEnd - this.add;
-        let timeToGet = this.getEnd - this.get;
-
-        $("body").append(`<div>
-          <h2>${this.name}</h2>
-          <p>Time to add records: ${timeToAdd}ms</p>
-          <p>Time to get records: ${timeToGet}ms</p>
-        </div>`);
-    }
-}
-
 class HTTPS {
     constructor () {
-        // this.init()
+        this.db = new Dexie('https_bloom_blob')
+        this.numberOfDomains = 0
+        this.bloom = {
+            filter: '',
+            errorRate: 0.0001,
+        }
 
+        this._isReady = this.init().then(() => this.isReady = true)
+        
         return this
     }
 
-    init () {
-        console.log('HTTPS: init()')
+    ready() {
+        return this._isReady
+    }
 
-        // Try to load the list from local storage
-        this.getFromStorage().then((items) => {
-            console.log('HTTPS: init() found existing list in storage with ' + items.length + ' items')
-
-            httpsUpgradeList = items
-
-            // check server for updates:
-            settings.ready().then(this.updateList.bind(this))
-        }, () => {
-            console.log('HTTPS: init() failed to get existing list from storage, going to server for updated list.')
-
-            // clear any etag that may be in settings so that it
-            // forces updateList to download a new list from the server.
-            settings.updateSetting('https-etag', '')
-
-            // and go to the server to pull an update:
-            settings.ready().then(this.updateList.bind(this))
+    init() {
+        return new Promise((resolve, reject) => {
+            console.log('HTTPS: init()')
+            
+            // check for a new bloom filter
+            this.getBloomDataXHR().then(data => {
+                if (data) {
+                    this.numberOfDomains = data.total
+                    let arrayBuffer = new Uint8Array(data.array)
+                    //this.storeBloomInLocalDB(arrayBuffer)
+                    this.createBloomFilter(arrayBuffer)
+                    this._isReady = true
+                    resolve()
+                } else {
+                    //this.getBloomDataFromLocalDB().then(arrayBuffer => {
+                    //    this.createBloomFilter(arrayBuffer)
+                    //})
+                }
+            })
         })
     }
 
-<<<<<<< HEAD
-    getSites() {
-        let multiplier = this.multiplier || '';
-        let url = `data/contentblocking${multiplier}.json`;
+    checkForListUpdate() {
+        getBloomBlob().then(data)
+    }
+
+    getBloomDataXHR() {
+        let url = `https://jason.duckduckgo.com/https-bloom`;
 
         return new Promise((resolve, reject) => {
-            load.loadExtensionFile({ url: url }, resolve);
+            load.JSONfromExternalFile(url, resolve);
         });
     }
 
-    getBloomBlob() {
-        let url = `data/https-bloom`;
+    createBloomFilter(arrayBuffer) {
+        console.log("loading filter");
+        this.bloom.filter = new BloomFilter(this.numberOfDomains, this.bloom.errorRate);
+        this.bloom.filter.importData(new Uint8Array(arrayBuffer));
+    }
 
+    getBloomFromLocalDB() {
         return new Promise((resolve, reject) => {
-            load.loadExtensionFile({
-                url: url,
-                returnType: 'arraybuffer'
-            }, resolve);
+            this.db.open() 
+        })
+    }
+    storeBloomInLocalDB(arrayBuffer) {
+        return new Promise((resolve, reject) => {
+            this.db.version(1).stores({
+                rules: '++id'
+            });
+            
+            return this.db.rules.put({ buf: arrayBuffer })
+            resolve();
         });
     }
 
-    loadListViaLocalStorage() {
-        const timer = new Timer("local storage");
-        return new Promise((resolve, reject) => {
-            this.getSites().then((list) => {
-                timer.time("add");
-                chrome.storage.local.set({ 'https-upgrade-list': list });
-                timer.timeEnd("add");
-
-                timer.time("get");
-                chrome.storage.local.get('https-upgrade-list', function (results) {
-                    timer.timeEnd("get");
-                    JSON.parse(results['https-upgrade-list']);
-
-                    timer.done();
-                    chrome.storage.local.clear();
-
-                    resolve();
-                });
-            });
-        });
-    }
-
-    loadListViaDexieAsTextBlob() {
-        const timer = new Timer("dexie as JSON text blob");
-        return new Promise((resolve, reject) => {
-            const db = new Dexie('https_blob');
-            db.version(1).stores({
-                rules: '++id'
-            });
-
-            this.getSites().then((list) => {
-                timer.time("add");
-                return db.rules.put({ list: list });
-            }).then(() => {
-                timer.timeEnd("add");
-
-                timer.time("get")
-                return db.rules.get(1);
-            }).then((rules) => {
-                JSON.parse(rules.list);
-                timer.timeEnd("get")
-
-                timer.done();
-                return db.delete();
-            }).then(() => {
-
-                resolve();
-            });
-        });
-    }
-
-    loadListViaDexieAsObjectBlob() {
-        const timer = new Timer("dexie already parsed JSON object");
-        return new Promise((resolve, reject) => {
-            const db = new Dexie('https_blob_' + this.multiplier);
-            db.version(1).stores({
-                rules: '++id'
-            });
-
-            this.getSites().then((list) => {
-                list = JSON.parse(list)
-
-                timer.time("add");
-                return db.rules.put({ list: list })
-            }).then(() => {
-                timer.timeEnd("add");
-
-                timer.time("get")
-                return db.rules.get(1);
-            }).then(() => {
-                timer.timeEnd("get")
-
-                timer.done();
-                return db.delete();
-            }).then(() => {
-                resolve();
-            });
-        });
-    }
-
-    loadAndParseBloomFilter() {
-        const timer = new Timer("dexie already parsed JSON object");
-        return new Promise((resolve, reject) => {
-            const db = new Dexie('https_bloom_' + this.multiplier);
-            db.version(1).stores({
-                rules: '++id'
-            });
-
-            this.getBloomBlob().then((arrayBuffer) => {
-                console.log("got it!");
-                console.time("loading filter");
-                // TODO the number here needs to be passed separately
-                this.bloom = new BloomFilter(1197749, 0.0001);
-                this.bloom.importData(new Uint8Array(arrayBuffer));
-                console.timeEnd("loading filter");
-
-                timer.time("add");
-                return db.rules.put({ buf: arrayBuffer })
-            }).then(() => {
-                timer.timeEnd("add");
-
-                timer.time("get")
-                return db.rules.get(1);
-            }).then(() => {
-                timer.timeEnd("get")
-
-                timer.done();
-                return db.delete();
-            }).then(() => {
-                resolve();
-            });
-        });
-    }
-
-    updateList() {
-=======
-    updateList () {
->>>>>>> c31378a0
-        let etag = settings.getSetting('https-etag') || ''
-        let url = constants.httpsUpgradeList
-
-        // for safari append a querystring param so that we can
-        // serve a different list if needed:
-        if (window.safari) {
-            url += '&b=safari'
-        }
-
-        console.log('HTTPS: updateList() check if new list exists at: ' + url)
-
-        // try to load an updated file from the server, passing
-        // in the latest etag we have and only calling the callback
-        // with the new file if the etag on the server is different:
-        load.loadExtensionFile({
-            url: url,
-            source: 'external',
-            etag: etag
-        }, (data, res) => {
-            // This only gets called if the etag is different
-            // and it was able to get a new list from the server:
-            console.log('HTTPS: updateList() got updated list from server')
-
-            let newEtag = res.getResponseHeader('etag') || ''
-
-            try {
-                // update list in memory
-                let parsedData = JSON.parse(data)
-
-                httpsUpgradeList = parsedData
-                console.log('HTTPS: updateList() new list has ' + httpsUpgradeList.length + ' items')
-
-                // save the full data response to storage
-                // so we don't have to re-stringify the parsed JSON object:
-                this.saveToStorage(data)
-
-                // save new etag for next time
-                settings.updateSetting('https-etag', newEtag)
-                console.log('HTTPS: updateList() updated https-etag to ' + newEtag)
-            } catch (e) {
-                console.log('HTTPS: updateList() error parsing server response')
-            }
-        })
-    }
-
-    getFromStorage (fn) {
-        return new Promise((resolve, reject) => {
-            // For Chrome/Firefox:
-            if (window.chrome) {
-                console.log('HTTPS: getFromStorage() using chrome.storage.local (Chrome/FF)')
-
-                chrome.storage.local.get('https-upgrade-list', (results) => {
-                    if (!results || !results['https-upgrade-list']) {
-                        return reject(new Error('couldn\'t get HTTPS results from local storage'))
-                    }
-
-                    try {
-                        let parsedList = JSON.parse(results['https-upgrade-list'])
-                        resolve(parsedList)
-                    } catch (e) {
-                        console.log('HTTPS: getFromStorage() error parsing JSON from chrome.storage.local', e)
-                        reject(e)
-                    }
-                })
-            } else {
-                reject(new Error('no way to get HTTPS results from local storage'))
-            }
-        })
-    }
-
-    saveToStorage (data) {
-        // For Chrome/FF:
-        if (window.chrome) {
-            console.log('HTTPS: saveToStorage() using chrome.storage.local (Chrome/FF)')
-
-            chrome.storage.local.set({ 'https-upgrade-list': data })
-
-        // For Safari:
-        } else if (window.localStorage) {
-            console.log('HTTPS: saveToStorage() using localStorage (Safari)')
-
-            // See comment at top of the file. Need to chunk it up for Safari/localStorage
-            // because individual items in localStorage seem to have a 2.5MB limit.
-            const chunkSize = LOCAL_STORAGE_MAX_ITEM_LENGTH
-            const numChunks = Math.ceil(data.length / chunkSize)
-            for (let i = 0; i < numChunks; i++) {
-                localStorage['https-upgrade-list' + i] = data.substr(i * chunkSize, chunkSize)
-            }
-        }
-    }
-
     canUpgradeHost (host) {
-<<<<<<< HEAD
-        return this.bloom.checkEntry(host)
-=======
-        return (httpsUpgradeList.indexOf(host) > -1)
->>>>>>> c31378a0
-    }
-
-    getUpgradeList () {
-        return httpsUpgradeList
+        return this.bloom.filter.checkEntry(host)
     }
 
     getUpgradedUrl (reqUrl, tab, isMainFrame) {
@@ -343,75 +112,6 @@
         // If it falls to here, default to reqUrl
         return reqUrl
     }
-
-    /* For debugging/development/test purposes only
-     * Tests the .canUpgradeHost() method against an array of test hosts
-     * defined below
-     */
-    testCanUpgradeHost () {
-        // These hosts should always have records that were xhr'd
-        // into the client-side db from server
-        const testHosts = [
-            '1337x.to',
-            'submit.pandora.com',
-            'thump.vice.com',
-            'yts.ag'
-        ]
-
-        let passed = true
-
-        // Test that host records exist after db install from server
-        testHosts.forEach((host, i) => {
-            if (this.canUpgradeHost(host)) {
-                console.log('HTTPS: retrieved record for host: ' + host)
-            } else {
-                passed = false
-                console.error('HTTPS: could not find record for host: ' + host)
-            }
-        })
-
-        return passed
-    }
-
-    /**
-     * For debugging/development/test purposes only
-     * Tests the .getRequestUrl() method
-     * for array of test urls defined below
-     */
-    testGetUpgradedUrl () {
-        const testUrls = [
-            // These hosts should always have records that were xhr'd
-            // into the client-side db from server
-            ['http://1337x.to/foo', 'https://1337x.to/foo'],
-            ['http://SUbMIt.pandora.com/foo/bar', 'https://SUbMIt.pandora.com/foo/bar'],
-            ['http://foo.api.roblox.com/sit?stand=false', 'https://foo.api.roblox.com/sit?stand=false'],
-            ['http://THUMP.vice.com', 'https://THUMP.vice.com'],
-            ['http://yts.ag', 'https://yts.ag'],
-            // If it's already https, it should be the same:
-            ['https://duckduckgo.com', 'https://duckduckgo.com'],
-            // If it's not in the list, it should stay http:
-            ['http://fdsakljfsa.fr', 'http://fdsakljfsa.fr'],
-            // any other protocols should be left the same:
-            ['file:///home/foo/bar', 'file:///home/foo/bar']
-        ]
-
-        let passed = true
-
-        console.log('HTTPS: testGetUgradedUrl() for ' + testUrls.length + ' urls')
-
-        testUrls.forEach((test, i) => {
-            const r = this.getUpgradedUrl(test[0], { site: {} })
-
-            if (r === test[1]) {
-                console.log('HTTPS: getUpgradedUrl("' + test[0] + '") returned the expected value: ' + r)
-            } else {
-                passed = false
-                console.error('HTTPS: getUpgradedUrl("' + test[0] + '") returned: ' + r + ', expected: ' + test[1])
-            }
-        })
-
-        return passed
-    }
 }
 
 module.exports = new HTTPS()