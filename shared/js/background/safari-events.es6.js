--- conflicted
+++ resolved
@@ -220,16 +220,13 @@
             }
         }
     }
-<<<<<<< HEAD
+    
     var urlMatch = e.target.url.match(/https?:\/\/duckduckgo.com\/\?*/)
     if (urlMatch && urlMatch[0]) {
         ATB.updateSetAtb()
     }
 
-})
-=======
-}
->>>>>>> 1fb95414
+}
 
 /**
  * Before navigating to a new page,
