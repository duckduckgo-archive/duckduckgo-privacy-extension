const abp = require('abp-filter-parser')
const tldjs = require('tldjs')

const load = require('./load.es6')
const settings = require('./settings.es6')
const surrogates = require('./surrogates.es6')
const trackerLists = require('./tracker-lists.es6').getLists()
const abpLists = require('./abp-lists.es6')
const constants = require('../../data/constants')
const utils = require('./utils.es6')
const entityMap = require('../../data/tracker_lists/entityMap')

let entityList = {}

function loadLists () {
    load.JSONfromExternalFile(constants.entityList).then((response) => { entityList = response.data })
}

/*
 * The main parts of the isTracker algo looks like this:
 * 1. check the request against our own whitelist
 * 2. check the request against the trackersWithParentCompany list
 * 3. check the request against the easylists
 *
 * If a tracker is found in steps #2,3 we check it against getCommonParentEntity
 * to determine if this tracker is owned by the current site's parent company.
 * In this case we don't block the request but still return the tracker obj
 * for transparency.
 */
function isTracker (urlToCheck, thisTab, request) {
    let currLocation = thisTab.url || ''
    let siteDomain = thisTab.site ? thisTab.site.domain : ''
    if (!siteDomain) return

    // DEMO embedded tweet option
    // a more robust test for tweet code may need to be used besides just
    // blocking platform.twitter.com
    if (settings.getSetting('embeddedTweetsEnabled') === false) {
        if (/platform.twitter.com/.test(urlToCheck)) {
            console.log('blocking tweet embedded code on ' + urlToCheck)
            return {parentCompany: 'Twitter', url: 'platform.twitter.com', type: 'Analytics'}
        }
    }

    if (settings.getSetting('trackerBlockingEnabled')) {
        let parsedUrl = tldjs.parse(urlToCheck)
        let hostname

        if (parsedUrl && parsedUrl.hostname) {
            hostname = parsedUrl.hostname
        } else {
            // fail gracefully if tldjs chokes on the URL e.g. it doesn't parse
            // if the subdomain name has underscores in it
            try {
                // last ditch attempt to try and grab a hostname
                // this will fail on more complicated URLs with e.g. ports
                // but will allow us to block simple trackers with _ in the subdomains
                hostname = urlToCheck.match(/^(?:.*:\/\/)([^/]+)/)[1]
            } catch (e) {
                // give up
                return false
            }
        }

        let urlSplit = hostname.split('.')

        var whitelistedTracker = checkWhitelist(urlToCheck, siteDomain, request)
        if (whitelistedTracker) {
            let commonParent = getCommonParentEntity(currLocation, urlToCheck)
            if (commonParent) {
                return addCommonParent(whitelistedTracker, commonParent)
            }
            return whitelistedTracker
        }

        let surrogateTracker = checkSurrogateList(urlToCheck, parsedUrl, currLocation)
        if (surrogateTracker) {
            let commonParent = getCommonParentEntity(currLocation, urlToCheck)
            if (commonParent) {
                return addCommonParent(surrogateTracker, commonParent)
            }
            return surrogateTracker
        }

        // Look up trackers by parent company. This function also checks to see if the poential
        // tracker is related to the current site. If this is the case we consider it to be the
        // same as a first party requrest and return
        let trackerByParentCompany = checkTrackersWithParentCompany(urlSplit, siteDomain, request)
        if (trackerByParentCompany) {
            let commonParent = getCommonParentEntity(currLocation, urlToCheck)
            if (commonParent) {
                return addCommonParent(trackerByParentCompany, commonParent)
            }
            return trackerByParentCompany
        }
    }
    return false
}

// add common parent info to the final tracker object returned by isTracker
function addCommonParent (trackerObj, parentName) {
    trackerObj.parentCompany = parentName
    trackerObj.block = false
    trackerObj.reason = 'first party'
    return trackerObj
}

function checkWhitelist (url, currLocation, request) {
    let result = false
    let match
    const whitelists = abpLists.getWhitelists()

    if (whitelists.trackersWhitelist.isLoaded) {
        match = checkABPParsedList(whitelists.trackersWhitelist.parsed, url, currLocation, request)
    }

    if (match) {
        result = getTrackerDetails(url, 'trackersWhitelist')
        result.block = false
        result.reason = 'whitelisted'
    }

    return result
}

function checkSurrogateList (url, parsedUrl, currLocation) {
    let dataURI = surrogates.getContentForUrl(url, parsedUrl)
    let result = false

    if (dataURI) {
        result = getTrackerDetails(url, 'surrogatesList')
        if (result && !isRelatedEntity(result.parentCompany, currLocation)) {
            result.block = true
            result.reason = 'surrogate'
            result.redirectUrl = dataURI
            console.log('serving surrogate content for: ', url)
            return result
        }
    }

    return false
}

/* Check the matched rule  options against the request data
 * return: true (all options matched)
 */
function matchRuleOptions (rule, request, siteDomain) {
    if (!rule.options) return true

    if (rule.options.types) {
        let matchesType = rule.options.types.findIndex(t => { return t === request.type })
        if (matchesType === -1) {
            return false
        }
    }

    if (rule.options.domains) {
        let matchesDomain = rule.options.domains.findIndex(d => { return d === siteDomain })
        if (matchesDomain === -1) {
            return false
        }
    }

    return true
}

function checkTrackersWithParentCompany (url, siteDomain, request) {
    let toBlock

    // base case
    if (url.length < 2) { return false }

    let trackerURL = url.join('.')

    constants.blocking.some(function (trackerType) {
        // Some trackers are listed under just the host name of their parent company without
        // any subdomain. Ex: ssl.google-analytics.com would be listed under just google-analytics.com.
        // Other trackers are listed using their subdomains. Ex: developers.google.com.
        // We'll start by checking the full host with subdomains and then if no match is found
        // try pulling off the subdomain and checking again.
        if (!trackerLists.trackersWithParentCompany[trackerType]) return
        let tracker = trackerLists.trackersWithParentCompany[trackerType][trackerURL]
        if (!tracker) return

        let match = false

        toBlock = {
            parentCompany: tracker.c,
            url: utils.extractHostFromURL(request.url),
            type: trackerType,
            block: true,
            rule: '',
            reason: 'trackersWithParentCompany'
        }

        // Check to see if this request matches any of the blocking rules for this tracker
        if (tracker.rules) {
            tracker.rules.some(ruleObj => {
                if (requestMatchesRule(request, ruleObj.rule) && matchRuleOptions(ruleObj, request, siteDomain)) {
                    toBlock.rule = ruleObj
                    match = true
                    // found a match so break loop early
                    return true
                }
            })
        } else {
            // no filters so we always block this tracker
            match = true
            return true
        }

        // no match on any of the rules for this tracker
        // reset toBlock for the next iteration
        if (!match) {
            toBlock = null
        } else {
            // we have a rule based match, return early
            return true
        }
    })

    if (toBlock) {
        return toBlock
    } else {
        // remove the subdomain and recheck for trackers. This is recursive, we'll continue
        // to pull off subdomains until we either find a match or have no url to check.
        // Ex: x.y.z.analytics.com would be checked 4 times pulling off a subdomain each time.
        url.shift()
        return checkTrackersWithParentCompany(url, siteDomain, request)
    }
}

function requestMatchesRule (request, rule) {
    return !!rule.exec(request.url)
}

/* Check to see if this tracker is related to the current page through their parent companies
 * Only block request to 3rd parties
 */
function isRelatedEntity (parentCompany, currLocation) {
    var parentEntity = entityList[parentCompany]
    var host = utils.extractHostFromURL(currLocation)

    if (parentEntity && parentEntity.properties) {
    // join parent entities to use as regex and store in parentEntity so we don't have to do this again
        if (!parentEntity.regexProperties) {
            parentEntity.regexProperties = parentEntity.properties.join('|')
        }

        if (host.match(parentEntity.regexProperties)) {
            return true
        }
    }

    return false
}

/* Compare two urls to determine if they came from the same hostname
 * pull off any subdomains before comparison.
 * Return parent company name from entityMap if one is found or unknown
 * if domains match but we don't have this site in our entityMap.
 */
function getCommonParentEntity (currLocation, urlToCheck) {
    if (!entityMap) return
    let currentLocationParsed = tldjs.parse(currLocation)
    let urlToCheckParsed = tldjs.parse(urlToCheck)
    let parentEntity = entityMap[urlToCheckParsed.domain]
    if (currentLocationParsed.domain === urlToCheckParsed.domain ||
        isRelatedEntity(parentEntity, currLocation)) { return parentEntity || currentLocationParsed.domain }

    return false
}

<<<<<<< HEAD
/* Fetch parent entity for a domain. If domain is not in
 * entityMap, return 'unknown'
 */
function getParentEntity (urlToCheck) {
    if (!entityMap) { return 'unknown' }
    const urlToCheckParsed = tldjs.parse(urlToCheck)
    const parentEntity = entityMap[urlToCheckParsed.domain]
    if (parentEntity) {
        return parentEntity
    } else {
        return 'unknown'
    }
}

function getTrackerDetails (trackerUrl, listName) {
    let host = utils.extractHostFromURL(trackerUrl)
    let parentCompany = utils.findParent(host.split('.')) || 'unknown'
    return {
        parentCompany: parentCompany,
        url: host,
        type: listName
    }
}

function checkABPParsedList (list, url, siteDomain, request) {
    let match = abp.matches(list, url,
        {
            domain: siteDomain,
            elementTypeMask: abp.elementTypes[request.type.toUpperCase()]
        })
    return match
}

module.exports = {
    isTracker: isTracker,
    loadLists: loadLists,
    getParentEntity: getParentEntity
=======
/*
 * If element hiding is enabled on current domain, send messages
 * to content scripts to start the process of hiding blocked ads
 */
function tryElementHide (requestData, tab) {
    if (tab.parentEntity === 'Oath') {
        let frameId, messageType
        if (requestData.type === 'sub_frame') {
            frameId = requestData.parentFrameId
            messageType = frameId === 0 ? 'blockedFrame' : 'blockedFrameAsset'
        } else if (requestData.frameId !== 0 && (requestData.type === 'image' || requestData.type === 'script')) {
            frameId = requestData.frameId
            messageType = 'blockedFrameAsset'
        }
        chrome.tabs.sendMessage(requestData.tabId, {type: messageType, request: requestData, mainFrameUrl: tab.url}, {frameId: frameId})
    } else if (!tab.elementHidingDisabled) {
        chrome.tabs.sendMessage(requestData.tabId, {type: 'disable'})
        tab.elementHidingDisabled = true
    }
}

module.exports = {
    isTracker: isTracker,
    loadLists: loadLists,
    tryElementHide: tryElementHide
>>>>>>> b29cac93
}<|MERGE_RESOLUTION|>--- conflicted
+++ resolved
@@ -271,45 +271,6 @@
     return false
 }
 
-<<<<<<< HEAD
-/* Fetch parent entity for a domain. If domain is not in
- * entityMap, return 'unknown'
- */
-function getParentEntity (urlToCheck) {
-    if (!entityMap) { return 'unknown' }
-    const urlToCheckParsed = tldjs.parse(urlToCheck)
-    const parentEntity = entityMap[urlToCheckParsed.domain]
-    if (parentEntity) {
-        return parentEntity
-    } else {
-        return 'unknown'
-    }
-}
-
-function getTrackerDetails (trackerUrl, listName) {
-    let host = utils.extractHostFromURL(trackerUrl)
-    let parentCompany = utils.findParent(host.split('.')) || 'unknown'
-    return {
-        parentCompany: parentCompany,
-        url: host,
-        type: listName
-    }
-}
-
-function checkABPParsedList (list, url, siteDomain, request) {
-    let match = abp.matches(list, url,
-        {
-            domain: siteDomain,
-            elementTypeMask: abp.elementTypes[request.type.toUpperCase()]
-        })
-    return match
-}
-
-module.exports = {
-    isTracker: isTracker,
-    loadLists: loadLists,
-    getParentEntity: getParentEntity
-=======
 /*
  * If element hiding is enabled on current domain, send messages
  * to content scripts to start the process of hiding blocked ads
@@ -335,5 +296,4 @@
     isTracker: isTracker,
     loadLists: loadLists,
     tryElementHide: tryElementHide
->>>>>>> b29cac93
 }