--- conflicted
+++ resolved
@@ -359,17 +359,14 @@
     isSafeListed,
     isCookieExcluded,
     extractLimitedDomainFromURL,
-    isBroken,
+    brokenListIndex,
     getBrokenFeatures,
     getBrokenFeaturesAboutBlank,
-    isBrokenList,
+    isBroken,
     imgToData,
     getBrokenScriptLists,
     isSameTopLevelDomain,
-<<<<<<< HEAD
     isFeatureEnabled,
-    getFeatureSettings
-=======
+    getFeatureSettings,
     removeBroken
->>>>>>> 8214fbad
 }