--- conflicted
+++ resolved
@@ -1,11 +1,8 @@
 const tldjs = require('tldjs')
-<<<<<<< HEAD
 const browserWrapper = require('./$BROWSER-wrapper.es6')
-=======
 const load = require('./load.es6')
 const settings = require('./settings.es6')
 const entityMap = require('../../data/tracker_lists/entityMap')
->>>>>>> d8f0310d
 
 function extractHostFromURL (url) {
     if (!url) return;
@@ -99,8 +96,5 @@
     getCurrentTab: getCurrentTab,
     getProtocol: getProtocol,
     getBrowserName: getBrowserName,
-<<<<<<< HEAD
-=======
     findParent: findParent
->>>>>>> d8f0310d
 }