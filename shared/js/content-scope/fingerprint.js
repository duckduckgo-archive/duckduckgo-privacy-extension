/* global sjcl */
function getCanvasKeySync (sessionKey, domainKey, inputData) {
    // eslint-disable-next-line new-cap
    const hmac = new sjcl.misc.hmac(sjcl.codec.utf8String.toBits(sessionKey + domainKey), sjcl.hash.sha256)
    return sjcl.codec.hex.fromBits(hmac.encrypt(inputData))
}

// linear feedback shift register to find a random approximation
function nextRandom (v) {
    return Math.abs((v >> 1) | (((v << 62) ^ (v << 61)) & (~(~0 << 63) << 62)))
}

const exemptionList = []

function shouldExemptUrl (url) {
    for (const regex of exemptionList) {
        if (regex.test(url)) {
            return true
        }
    }
    return false
}

function initExemptionList (stringExemptionList) {
    for (const stringExemption of stringExemptionList) {
        exemptionList.push(new RegExp(stringExemption))
    }
}

// Checks the stack trace if there are known libraries that are broken.
function shouldExemptMethod () {
    try {
        const errorLines = new Error().stack.split('\n')
        const errorFiles = new Set()
        // Should cater for Chrome and Firefox stacks, we only care about https? resources.
        const lineTest = /(\()?(http[^)]+):[0-9]+:[0-9]+(\))?/
        for (const line of errorLines) {
            const res = line.match(lineTest)
            if (res) {
                const path = res[2]
                // checked already
                if (errorFiles.has(path)) {
                    continue
                }
                if (shouldExemptUrl(path)) {
                    return true
                }
                errorFiles.add(res[2])
            }
        }
    } catch (e) {
        // Fall through
    }
    return false
}

function modifyPixelData (imageData, domainKey, sessionKey) {
    const arr = []
    // We calculate a checksum as passing imageData as a key is too slow.
    // We might want to do something more pseudo random that is less observable through timing attacks and collisions (but this will come at a performance cost)
    let checkSum = 0
    // Create an array of only pixels that have data in them
    for (let i = 0; i < imageData.data.length; i++) {
        const d = imageData.data.subarray(i, i + 4)
        // Ignore non blank pixels there is high chance compression ignores them
        const sum = d[0] + d[1] + d[2] + d[3]
        if (sum !== 0) {
            checkSum += sum
            arr.push(i)
        }
    }

    const canvasKey = getCanvasKeySync(sessionKey, domainKey, checkSum)
    let pixel = canvasKey.charCodeAt(0)
    const length = arr.length
    for (const i in canvasKey) {
        let byte = canvasKey.charCodeAt(i)
        for (let j = 8; j >= 0; j--) {
            const channel = byte % 3
            const lookupId = pixel % length
            const pixelCanvasIndex = arr[lookupId] + channel

            imageData.data[pixelCanvasIndex] = imageData.data[pixelCanvasIndex] ^ (byte & 0x1)

            // find next pixel to perturb
            pixel = nextRandom(pixel)

            // Right shift as we use the least significant bit of it
            byte = byte >> 1
        }
    }
    return imageData
}

// eslint-disable-next-line no-unused-vars
function initCanvasProtection (args) {
    const { sessionKey, stringExemptionList, site } = args
    initExemptionList(stringExemptionList)
    const domainKey = site.domain

    const _getImageData = CanvasRenderingContext2D.prototype.getImageData
    function computeOffScreenCanvas (canvas) {
        const ctx = canvas.getContext('2d')
        // We *always* compute the random pixels on the complete pixel set, then pass back the subset later
        let imageData = _getImageData.apply(ctx, [0, 0, canvas.width, canvas.height])
        imageData = modifyPixelData(imageData, sessionKey, domainKey)

        // Make a off-screen canvas and put the data there
        const offScreenCanvas = document.createElement('canvas')
        offScreenCanvas.width = canvas.width
        offScreenCanvas.height = canvas.height
        const offScreenCtx = offScreenCanvas.getContext('2d')
        offScreenCtx.putImageData(imageData, 0, 0)

        return { offScreenCanvas, offScreenCtx }
    }

    // Using proxies here to swallow calls to toString etc
    const getImageDataProxy = new Proxy(_getImageData, {
        apply (target, thisArg, args) {
            // The normal return value
            if (shouldExemptMethod()) {
                const imageData = target.apply(thisArg, args)
                return imageData
            }
            // Anything we do here should be caught and ignored silently
            try {
<<<<<<< HEAD
                return modifyPixelData(imageData, sessionKey, domainKey)
            } catch (e) {
=======
                const { offScreenCtx } = computeOffScreenCanvas(thisArg.canvas)
                // Call the original method on the modified off-screen canvas
                return target.apply(offScreenCtx, args)
            } catch {
>>>>>>> cffbaf30
            }

            const imageData = target.apply(thisArg, args)
            return imageData
        }
    })
    CanvasRenderingContext2D.prototype.getImageData = getImageDataProxy

    const canvasMethods = ['toDataURL', 'toBlob']
    for (const methodName of canvasMethods) {
        const methodProxy = new Proxy(HTMLCanvasElement.prototype[methodName], {
            apply (target, thisArg, args) {
                if (shouldExemptMethod()) {
                    return target.apply(thisArg, args)
                }
                try {
                    const { offScreenCanvas } = computeOffScreenCanvas(thisArg.canvas)
                    // Call the original method on the modified off-screen canvas
                    return target.apply(offScreenCanvas, args)
                } catch (e) {
                    // Something we did caused an exception, fall back to the native
                    return target.apply(thisArg, args)
                }
            }
        })
        HTMLCanvasElement.prototype[methodName] = methodProxy
    }
}<|MERGE_RESOLUTION|>--- conflicted
+++ resolved
@@ -125,15 +125,10 @@
             }
             // Anything we do here should be caught and ignored silently
             try {
-<<<<<<< HEAD
-                return modifyPixelData(imageData, sessionKey, domainKey)
-            } catch (e) {
-=======
                 const { offScreenCtx } = computeOffScreenCanvas(thisArg.canvas)
                 // Call the original method on the modified off-screen canvas
                 return target.apply(offScreenCtx, args)
             } catch {
->>>>>>> cffbaf30
             }
 
             const imageData = target.apply(thisArg, args)
