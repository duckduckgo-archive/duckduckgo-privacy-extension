/**
 * The purpose of this content script is to hide third-party tracking ads that have been blocked
 * and appear as blank spaces on websites. In order to distinguish between tracking ads and legitimate
 * ads, it is necessary to inject this script into all frames.
 */

'use strict';

(function () {
    class ContentScript {
        constructor () {
            // Determine if content script is running in iframe or main frame
            this.frameType = window === window.top ? 'main' : window.parent === window.top ? 'topLevelFrame' : 'nestedFrame'
            this.foundFrames = []
            this.containsBlockedRequest = false
            this.disabled = false
            this.frameListener = this.frameListener.bind(this)
            this.messageListener = this.messageListener.bind(this)
        }

        init () {
            // Listen for messages from background page
            chrome.runtime.onMessage.addListener(this.messageListener)
            // Listen for interframe messages
            window.addEventListener('message', this.frameListener)
        }

        /**
         * Set up messaging between frames and background page. When a request
         * is blocked in background page, a message is passed to the content script
         * in the frame that originated the request (or the parent frame, if the
         * blocked request has type sub_frame. If element hiding is not enabled
         * on current domain, background will send a 'disable' message to all
         * frames on the page, at which point event listeners are removed.
         */
        messageListener (req, sender, res) {
            if (req.type === 'blockedFrameAsset' && !this.containsBlockedRequest && this.frameType === 'topLevelFrame') {
                this.containsBlockedRequest = true
                this.mainFrameUrl = req.mainFrameUrl

                // If iframe doesn't have a src, we can access its frameElement
                // from within and hide immediately
                if (window.frameElement && window.frameElement.src === '') {
                    this.collapseDomNode(window.frameElement)
                } else {
                    window.top.postMessage({frameUrl: document.location.href, type: 'frameIdRequest'}, req.mainFrameUrl)
                }
            } else if (req.type === 'blockedFrame') {
<<<<<<< HEAD
                this.foundFrames = document.getElementsByTagName('iframe')
                Array.prototype.forEach.call(this.foundFrames, (frame) => {
=======
                document.querySelectorAll('iframe').forEach((frame) => {
>>>>>>> b012c319
                    if (frame.src === req.request.url) {
                        this.collapseDomNode(frame)
                    }
                })
            } else if (req.type === 'disable') {
                this.disabled = true
                chrome.runtime.onMessage.removeListener(this.messageListener)
                window.removeEventListener('message', this.frameListener)
            }
        }

        /**
         * Set up listener in each frame to respond to messages from other frames.
         * There are three types of messages being passed:
         * 1. iframes send messages to the main frame requesting their id (frameIdRequest)
         * 2. main frame sends messages back to iframes with their id (setFrameId)
         * 3. iframes send messages to main frame when they contain blocked elements (hideFrame)
         */
        frameListener (e) {
            if (this.disabled) return
            if (e.data.type === 'frameIdRequest') {
<<<<<<< HEAD
                this.foundFrames = document.getElementsByTagName('iframe')
                Array.prototype.forEach.call(this.foundFrames, (frame) => {
=======
                document.querySelectorAll('iframe').forEach((frame) => {
>>>>>>> b012c319
                    if (frame.id && !frame.className.includes('ddg-hidden') && frame.src) {
                        frame.contentWindow.postMessage({frameId: frame.id, mainFrameUrl: document.location.href, type: 'setFrameId'}, '*')
                    }
                })
            } else if (e.data.type === 'setFrameId') {
                this.frameId = e.data.frameId
                this.mainFrameUrl = e.data.mainFrameUrl

                if (this.containsBlockedRequest) {
                    window.top.postMessage({frameId: this.frameId, type: 'hideFrame'}, this.mainFrameUrl)
                }
            } else if (e.data.type === 'hideFrame') {
                let frame = document.getElementById(e.data.frameId)
                this.collapseDomNode(frame)
            }
        }

        /**
         * Hide frames that were either themselves blocked, or that contain scripts
         * or other frames that were blocked. Then traverse DOM upward, hiding
         * parent selector if it only contains the blocked frame. Add class
         * and remove event listeners so that other content scripts no longer
         * interact with hidden frames
         */
        collapseDomNode (element) {
            if (!element) return
            element.style.setProperty('display', 'none', 'important')
            element.hidden = true
            element.classList.add('ddg-hidden')

            if (element.parentNode.childElementCount === 1 && !element.parentNode.textContent.trim()) {
                this.collapseDomNode(element.parentNode)
            }
        }
    }

    // Instantiate content script
    const contentScript = new ContentScript()
    contentScript.init()
})()<|MERGE_RESOLUTION|>--- conflicted
+++ resolved
@@ -11,7 +11,6 @@
         constructor () {
             // Determine if content script is running in iframe or main frame
             this.frameType = window === window.top ? 'main' : window.parent === window.top ? 'topLevelFrame' : 'nestedFrame'
-            this.foundFrames = []
             this.containsBlockedRequest = false
             this.disabled = false
             this.frameListener = this.frameListener.bind(this)
@@ -46,12 +45,7 @@
                     window.top.postMessage({frameUrl: document.location.href, type: 'frameIdRequest'}, req.mainFrameUrl)
                 }
             } else if (req.type === 'blockedFrame') {
-<<<<<<< HEAD
-                this.foundFrames = document.getElementsByTagName('iframe')
-                Array.prototype.forEach.call(this.foundFrames, (frame) => {
-=======
                 document.querySelectorAll('iframe').forEach((frame) => {
->>>>>>> b012c319
                     if (frame.src === req.request.url) {
                         this.collapseDomNode(frame)
                     }
@@ -73,12 +67,7 @@
         frameListener (e) {
             if (this.disabled) return
             if (e.data.type === 'frameIdRequest') {
-<<<<<<< HEAD
-                this.foundFrames = document.getElementsByTagName('iframe')
-                Array.prototype.forEach.call(this.foundFrames, (frame) => {
-=======
                 document.querySelectorAll('iframe').forEach((frame) => {
->>>>>>> b012c319
                     if (frame.id && !frame.className.includes('ddg-hidden') && frame.src) {
                         frame.contentWindow.postMessage({frameId: frame.id, mainFrameUrl: document.location.href, type: 'setFrameId'}, '*')
                     }
