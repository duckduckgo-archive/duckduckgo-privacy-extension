--- conflicted
+++ resolved
@@ -8,12 +8,6 @@
  */
 var load = require('load')
 var settings = require('settings')
-
-<<<<<<< HEAD
-let tosdrRegexList = []
-=======
-let trackersWhitelistTemporary
->>>>>>> f14c2256
 
 class Site {
     constructor(domain) {
