--- conflicted
+++ resolved
@@ -223,28 +223,9 @@
 
         if (host.match(parentEntity.regexProperties)) {
             return true
-        } else {
-            let parentEntity = entityMap[urlToCheckParsed.domain]
-            if (parentEntity) {
-                return isRelatedEntity(parentEntity, currLocation)
-            }
-        }
-<<<<<<< HEAD
-
-=======
-        return false
-    }
-
-    function getTrackerDetails (trackerUrl, listName) {
-        let host = utils.extractHostFromURL(trackerUrl)
-        let parentCompany = findParent(host.split('.')) || 'unknown'
-        return {
-            parentCompany: parentCompany,
-            url: host,
-            type: listName
-        }
->>>>>>> 540c2601
-    }
+        }
+    }
+
     return false
 }
 
@@ -257,6 +238,11 @@
 
     if (currentLocationParsed.domain === urlToCheckParsed.domain) {
         return true
+    } else {
+        let parentEntity = entityMap[urlToCheckParsed.domain]
+        if (parentEntity) {
+            return isRelatedEntity(parentEntity, currLocation)
+        }
     }
 
     return false
