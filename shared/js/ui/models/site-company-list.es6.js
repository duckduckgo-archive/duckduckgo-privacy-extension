const DOMAIN_MAPPINGS = require('./../../../data/tracker_lists/trackersWithParentCompany.json').TopTrackerDomains
const Parent = window.DDG.base.Model

function SiteCompanyList (attrs) {
  attrs = attrs || {}
  attrs.tab = null
  attrs.companyListMap = []
  attrs.DOMAIN_MAPPINGS = DOMAIN_MAPPINGS
  Parent.call(this, attrs)
}

SiteCompanyList.prototype = window.$.extend({},
  Parent.prototype,
  {

    modelName: 'siteCompanyList',

<<<<<<< HEAD
      fetchAsyncData: function () {
          return new Promise ((resolve, reject) => {
              this.fetch({getCurrentTab: true}).then((tab) => {
                  if (tab) {
                      this.tab = tab;
                      this._updateCompaniesList()
                      resolve()
                  } else {
                      console.debug('SiteDetails model: no tab');
                      resolve()
                  }
              })
          })
      },
=======
    fetchAsyncData: function () {
      return new Promise((resolve, reject) => {
        this.fetch({getCurrentTab: true}).then((tab) => {
          if (tab) {
            this.fetch({getTab: tab.id}).then((bkgTab) => {
              this.tab = bkgTab
              this._updateCompaniesList()
              resolve()
            })
          } else {
            console.debug('SiteDetails model: no tab')
            resolve()
          }
        })
      })
    },
>>>>>>> 69f2bc5d

    _updateCompaniesList: function () {
      // list of all trackers on page (whether we blocked them or not)
      this.trackers = this.tab.trackers || {}
      const companyNames = Object.keys(this.trackers)

      // find largest number of trackers (by company)
      let maxCount = 0
      if (this.trackers && companyNames.length > 0) {
        companyNames.map((name) => {
          // don't sort "unknown" trackers since they will
          // be listed individually at bottom of graph,
          // we don't want "unknown" tracker total as maxCount
          if (name !== 'unknown') {
            let compare = this.trackers[name].count
            if (compare > maxCount) maxCount = compare
          }
        })
      }

      // set trackerlist metadata for list display by company:
      this.companyListMap = companyNames
        .map((companyName) => {
          let company = this.trackers[companyName]
          // calc max using pixels instead of % to make margins easier
          // max width: 300 - (horizontal padding in css) = 260
          return {
            name: companyName,
            // hack to bump 'unknown' trackers to bottom of list
            count: companyName === 'unknown' ? -1 : company.count,
            px: Math.floor(company.count * 260 / maxCount),
            urls: company.urls
          }
        })
        .sort((a, b) => {
          return b.count - a.count
        })
    }
  }
)

module.exports = SiteCompanyList<|MERGE_RESOLUTION|>--- conflicted
+++ resolved
@@ -15,7 +15,6 @@
 
     modelName: 'siteCompanyList',
 
-<<<<<<< HEAD
       fetchAsyncData: function () {
           return new Promise ((resolve, reject) => {
               this.fetch({getCurrentTab: true}).then((tab) => {
@@ -30,24 +29,6 @@
               })
           })
       },
-=======
-    fetchAsyncData: function () {
-      return new Promise((resolve, reject) => {
-        this.fetch({getCurrentTab: true}).then((tab) => {
-          if (tab) {
-            this.fetch({getTab: tab.id}).then((bkgTab) => {
-              this.tab = bkgTab
-              this._updateCompaniesList()
-              resolve()
-            })
-          } else {
-            console.debug('SiteDetails model: no tab')
-            resolve()
-          }
-        })
-      })
-    },
->>>>>>> 69f2bc5d
 
     _updateCompaniesList: function () {
       // list of all trackers on page (whether we blocked them or not)
