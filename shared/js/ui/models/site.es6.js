--- conflicted
+++ resolved
@@ -44,12 +44,7 @@
                 this.set('tab', backgroundTabObj)
                 this.domain = backgroundTabObj.site.domain
                 this.fetchSiteRating()
-<<<<<<< HEAD
-                this.tosdr = backgroundTabObj.site.score.tosdr
-                this.isaMajorTrackingNetwork = backgroundTabObj.site.score.isaMajorTrackingNetwork
-=======
                 this.set('tosdr', backgroundTabObj.site.score.tosdr)
->>>>>>> 2fe880b9
               }
               this.setSiteProperties()
               this.setHttpsMessage()
