const Parent = window.DDG.base.Model

const httpsMessages = window.constants.httpsMessages

function Site (attrs) {
  attrs = attrs || {}
  attrs.disabled = true // disabled by default
  attrs.tab = null
  attrs.domain = '-'
  attrs.isWhitelisted = false
  attrs.isCalculatingSiteRating = true
  attrs.siteRating = {}
  attrs.httpsState = 'none'
  attrs.httpsStatusText = ''
  attrs.isUserPrivacyUpgraded = false
  attrs.trackersCount = 0
  attrs.majorTrackersCount = 0
  attrs.totalTrackersCount = 0
  attrs.trackerNetworks = []
  attrs.tosdr = {}
  attrs.isaMajorTrackingNetwork = false
  Parent.call(this, attrs)

  this.bindEvents([
    [this.store.subscribe, 'action:backgroundMessage', this.handleBackgroundMsg]
  ])
}

Site.prototype = window.$.extend({},
  Parent.prototype,
  {

    modelName: 'site',

    getBackgroundTabData: function () {
      // console.log('[site view] getBackgroundTabData()')
      return new Promise((resolve, reject) => {
        this.fetch({getCurrentTab: true}).then((tab) => {
          if (tab) {
            this.fetch({getTab: tab.id}).then((backgroundTabObj) => {
              if (backgroundTabObj) {
                this.set('tab', backgroundTabObj)
                this.domain = backgroundTabObj.site.domain
                this.fetchSiteRating()
                this.set('tosdr', backgroundTabObj.site.score.tosdr)
                this.set(
                  'isaMajorTrackingNetwork',
                  backgroundTabObj.site.score.isaMajorTrackingNetwork
                )
              }
              this.setSiteProperties()
              this.setHttpsMessage()
              this.update()
              resolve()
            })
          } else {
            console.debug('Site model: no tab')
            resolve()
          }
        })
      })
    },

    fetchSiteRating: function () {
      // console.log('[model] fetchSiteRating()')
      if (this.tab) {
        this.fetch({getSiteScore: this.tab.id}).then((rating) => {
          console.log('fetchSiteRating: ', rating)
          if (rating) this.update({siteRating: rating})
        })
      }
    },

    setSiteProperties: function () {
      if (!this.tab) {
        this.domain = 'new tab' // tab can be null for firefox new tabs
        this.set({isCalculatingSiteRating: false})
      } else {
        this.isWhitelisted = this.tab.site.whitelisted
        if (this.tab.site.isSpecialDomain) {
          this.domain = this.tab.site.isSpecialDomain // eg "extensions", "options", "new tab"
          this.set({isCalculatingSiteRating: false})
        } else {
          this.set({'disabled': false})
        }
      }

      if (this.domain && this.domain === '-') this.set('disabled', true)
    },

    setHttpsMessage: function () {
      if (!this.tab) return

      if (this.tab.upgradedHttps) {
        this.httpsState = 'upgraded'
      } else if (/^https/.exec(this.tab.url)) {
        this.httpsState = 'secure'
      } else {
        this.httpsState = 'none'
      }

      this.httpsStatusText = httpsMessages[this.httpsState]
    },

    handleBackgroundMsg: function (message) {
      // console.log('[model] handleBackgroundMsg()')
      if (!this.tab) return
      if (message.action && message.action === 'updateTabData') {
        this.fetch({getTab: this.tab.id}).then((backgroundTabObj) => {
          this.tab = backgroundTabObj
          this.update()
          this.fetchSiteRating()
        })
      }
    },

    // calls `this.set()` to trigger view re-rendering
    update: function (ops) {
      // console.log('[model] update()')
      if (this.tab) {
        // got siteRating back fr/ background process,
        // 'after' rating changed, template needs re-render
        if (ops && ops.siteRating &&
          (ops.siteRating.after !== this.siteRating.after)) {
          this.set({
            'siteRating': ops.siteRating,
            'isCalculatingSiteRating': false
          })

        // got site rating from background process,
        // but no change in 'after' rating
        } else if (ops && ops.siteRating) {
          if (this.isCalculatingSiteRating) {
            this.set('isCalculatingSiteRating', false)
          }
        }

        const newTrackersCount = this.getUniqueTrackersCount()
        if (newTrackersCount !== this.trackersCount) {
          this.set('trackersCount', newTrackersCount)
        }

        const newTrackersBlockedCount = this.getUniqueTrackersBlockedCount()
        if (newTrackersBlockedCount !== this.trackersBlockedCount) {
          this.set('trackersBlockedCount', newTrackersBlockedCount)
        }

        const newTrackerNetworks = this.getTrackerNetworksOnPage()
        if (this.trackerNetworks.length === 0 ||
          (newTrackerNetworks.length !== this.trackerNetworks.length)) {
          this.set('trackerNetworks', newTrackerNetworks)
        }

        const newUnknownTrackersCount = this.getUnknownTrackersCount()
        const newTotalTrackersCount = newUnknownTrackersCount + newTrackerNetworks.length
        if (newTotalTrackersCount !== this.totalTrackersCount) {
          this.set('totalTrackersCount', newTotalTrackersCount)
        }

        this.set('isPartOfMajorTrackingNetwork', this.getIsPartOfMajorTrackingNetwork())

        const newUserPrivacy = this.getIsUserPrivacyUpgraded()
        if (newUserPrivacy !== this.isUserPrivacyUpgraded) {
          this.set('isUserPrivacyUpgraded', newUserPrivacy)
        }
      }
    },

    getUniqueTrackersCount: function () {
      // console.log('[model] getUniqueTrackersCount()')
      return Object.keys(this.tab.trackers).reduce((total, name) => {
        return this.tab.trackers[name].urls.length + total
      }, 0)
    },

    getUniqueTrackersBlockedCount: function () {
      // console.log('[model] getUniqueTrackersBlockedCount()')
      return Object.keys(this.tab.trackersBlocked).reduce((total, name) => {
        return this.tab.trackersBlocked[name].urls.length + total
      }, 0)
    },

    getUnknownTrackersCount: function () {
      // console.log('[model] getUnknownTrackersCount()')
      const unknownTrackers = this.tab.trackers ? this.tab.trackers.unknown : {}

      let count = 0
      if (unknownTrackers && unknownTrackers.urls) {
        count = unknownTrackers.urls.length
      }

      return count
    },

<<<<<<< HEAD
    getMajorTrackerNetworksCount: function () {
      // console.log('[model] getMajorTrackersCount()')
      return Object.keys(this.tab.trackers).reduce((total, name) => {
        let tempTracker = name.toLowerCase()
        const majorTrackingNetworks = Object.keys(window.constants.majorTrackingNetworks)
          .filter((t) => t.toLowerCase() === tempTracker)
        // in case a major tracking network is in the list more than once somehow
        total += majorTrackingNetworks.length ? 1 : 0
        return total
      }, 0)
    },

=======
>>>>>>> 1f7a35a7
    getIsPartOfMajorTrackingNetwork: function () {
      return this.isaMajorTrackingNetwork ||
        this.trackerNetworks.some((tracker) =>
          window.constants.majorTrackingNetworks[tracker]
        )
    },

    getTrackerNetworksOnPage: function () {
      // console.log('[model] getMajorTrackerNetworksOnPage()')
      // all tracker networks found on this page/tab
      const networks = Object.keys(this.tab.trackers)
        .map((t) => t.toLowerCase())
        .filter((t) => t !== 'unknown')
      return networks
    },

    getIsUserPrivacyUpgraded: function () {
      // console.log('getIsUserPrivacyUpgraded()')
      if (!this.tab) return false

      if (this.tab.upgradedHttps ||
        Object.keys(this.tab.trackersBlocked).length > 0) {
        return true
      }

      return false
    },

    toggleWhitelist: function () {
      if (this.tab && this.tab.site) {
        this.isWhitelisted = !this.isWhitelisted
        this.set('whitelisted', this.isWhitelisted)

        this.fetch({'whitelisted':
        {
          list: 'whitelisted',
          domain: this.tab.site.domain,
          value: this.isWhitelisted
        }
        })
      }
    }
  }
)

module.exports = Site<|MERGE_RESOLUTION|>--- conflicted
+++ resolved
@@ -157,6 +157,10 @@
           this.set('totalTrackersCount', newTotalTrackersCount)
         }
 
+        const newMajorTrackersCount = this.getMajorTrackerNetworksCount()
+        if (newMajorTrackersCount !== this.majorTrackersCount) {
+          this.set('majorTrackersCount', newMajorTrackersCount)
+        }
         this.set('isPartOfMajorTrackingNetwork', this.getIsPartOfMajorTrackingNetwork())
 
         const newUserPrivacy = this.getIsUserPrivacyUpgraded()
@@ -192,7 +196,6 @@
       return count
     },
 
-<<<<<<< HEAD
     getMajorTrackerNetworksCount: function () {
       // console.log('[model] getMajorTrackersCount()')
       return Object.keys(this.tab.trackers).reduce((total, name) => {
@@ -205,8 +208,6 @@
       }, 0)
     },
 
-=======
->>>>>>> 1f7a35a7
     getIsPartOfMajorTrackingNetwork: function () {
       return this.isaMajorTrackingNetwork ||
         this.trackerNetworks.some((tracker) =>
