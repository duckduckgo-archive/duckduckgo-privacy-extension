const Parent = window.DDG.base.Model

const httpsStates = {
    'secure': 'Secure',
    'upgraded': 'Secure', // was 'Upgraded'
    'none': 'Insecure'
}

function Site (attrs) {
<<<<<<< HEAD
    attrs = attrs || {}
    attrs.disabled = true // disabled by default
    attrs.tab = null
    attrs.domain = '-'
    attrs.isWhitelisted = false
    attrs.isCalculatingSiteRating = true
    attrs.siteRating = {}
    attrs.httpsState = 'none'
    attrs.httpsStatusText = ''
    attrs.isUserPrivacyUpgraded = false
    attrs.trackerCount = 0
    attrs.trackerNetworks
    attrs.tosdr = {}
    Parent.call(this, attrs)

    this.bindEvents([
        [this.store.subscribe, 'action:backgroundMessage', this.handleBackgroundMsg]
    ])
=======
  attrs = attrs || {}
  attrs.disabled = true // disabled by default
  attrs.tab = null
  attrs.domain = '-'
  attrs.isWhitelisted = false
  attrs.isCalculatingSiteRating = true
  attrs.siteRating = {}
  attrs.httpsState = 'none'
  attrs.httpsStatusText = ''
  attrs.isUserPrivacyUpgraded = false
  attrs.trackerCount = 0
  attrs.trackerNetworks = []
  attrs.tosdr = {}
  attrs.isaMajorTrackingNetwork = false
  Parent.call(this, attrs)

  this.bindEvents([
    [this.store.subscribe, 'action:backgroundMessage', this.handleBackgroundMsg]
  ])
>>>>>>> 6c757f8d
}


Site.prototype = $.extend({},
  Parent.prototype,
  {

<<<<<<< HEAD
      modelName: 'site',

      getBackgroundTabData: function () {
          let thisModel = this
          return new Promise((resolve) => {
          // console.log('[site view] getBackgroundTabData()')
          let backgroundTabObj = JSON.parse(JSON.stringify(safari.extension.globalPage.contentWindow.tabManager.getActiveTab() || {}))
          if (backgroundTabObj && backgroundTabObj.site) {
              thisModel.set('tab', backgroundTabObj)
              thisModel.domain = backgroundTabObj.site.domain
              thisModel.fetchSiteRating()
              thisModel.tosdr = backgroundTabObj.site.score.tosdr
          } else {
              thisModel.domain = ''
          }
          thisModel.setSiteProperties()
          thisModel.setHttpsMessage()
          thisModel.update()
          resolve() })
      },

      fetchSiteRating: function () {
          // console.log('[model] fetchSiteRating()')
          if (this.tab) {
              this.fetch({getSiteScore: this.tab.id}).then((rating) => {
                  console.log('fetchSiteRating: ',  rating)
                  if (rating) this.update({siteRating: rating})
              })
          }
      },

      setSiteProperties: function() {
          if (!this.tab) {
              this.domain = 'new tab' // tab can be null for firefox new tabs
              this.set({isCalculatingSiteRating: false})
          }
          else {
              this.isWhitelisted = this.tab.site.whitelisted
              if (this.tab.site.isSpecialDomain) {
                  this.domain = this.tab.site.isSpecialDomain; // eg "extensions", "options", "new tab"
                  this.set({isCalculatingSiteRating: false})
              } else {
                  this.set({'disabled': false})
=======
    modelName: 'site',

    getBackgroundTabData: function () {
      // console.log('[site view] getBackgroundTabData()')
      return new Promise((resolve, reject) => {
        this.fetch({getCurrentTab: true}).then((tab) => {
          if (tab) {
            this.fetch({getTab: tab.id}).then((backgroundTabObj) => {
              if (backgroundTabObj) {
                this.set('tab', backgroundTabObj)
                this.domain = backgroundTabObj.site.domain
                this.fetchSiteRating()
                this.set('tosdr', backgroundTabObj.site.score.tosdr)
                this.set(
                  'isaMajorTrackingNetwork',
                  backgroundTabObj.site.score.isaMajorTrackingNetwork
                )
>>>>>>> 6c757f8d
              }
          }

          if (this.domain && this.domain === '-') this.set('disabled', true)
      },

      setHttpsMessage: function () {
          if (!this.tab) return

          if (this.tab.upgradedHttps) {
              this.httpsState = 'upgraded'
          } else if (/^https/.exec(this.tab.url)) {
              this.httpsState = 'secure'
          } else {
            this.httpsState = 'none'
          }

          this.httpsStatusText = httpsStates[this.httpsState]
      },

      handleBackgroundMsg: function (message) {
          // console.log('[model] handleBackgroundMsg()')
          if (!this.tab) return
          if (message.action && message.action === 'updateTabData') {
              this.fetch({getTab: this.tab.id}).then((backgroundTabObj) => {
                  this.tab = backgroundTabObj
                  this.update()
                  this.fetchSiteRating()
              })
          }
      },

      // calls `this.set()` to trigger view re-rendering
      update: function (ops) {
          // console.log('[model] update()')
          if (this.tab) {

              // got siteRating back fr/ background process,
              // 'after' rating changed, template needs re-render
              if (ops && ops.siteRating &&
                  (ops.siteRating.after !== this.siteRating.after)) {
                  this.set({
                    'siteRating': ops.siteRating,
                    'isCalculatingSiteRating': false
              })

              // got site rating from background process,
              // but no change in 'after' rating
              } else if (ops && ops.siteRating) {
                  if (this.isCalculatingSiteRating) {
                      this.set('isCalculatingSiteRating', false)
                  }
              }

              const newTrackersCount = this.getUniqueTrackersCount()
              if (newTrackersCount !== this.trackersCount) {
                  this.set('trackersCount', newTrackersCount)
              }

              const newTrackersBlockedCount = this.getUniqueTrackersBlockedCount()
              if (newTrackersBlockedCount !== this.trackersBlockedCount) {
                  this.set('trackersBlockedCount', newTrackersBlockedCount)
              }

              const newTrackerNetworks = this.getTrackerNetworksOnPage()
              if (!this.trackerNetworks ||
                  (newTrackerNetworks.length !== this.trackerNetworks.length)) {
                  this.set('trackerNetworks', newTrackerNetworks)
              }

              const newUserPrivacy = this.getIsUserPrivacyUpgraded()
              if (newUserPrivacy !== this.isUserPrivacyUpgraded) {
                  this.set('isUserPrivacyUpgraded', newUserPrivacy)
              }
          }
<<<<<<< HEAD
      },

      getUniqueTrackersCount: function () {
          // console.log('[model] getUniqueTrackersCount()')
          return Object.keys(this.tab.trackers).reduce((total, name) => {
              return this.tab.trackers[name].urls.length + total
          }, 0)
      },

      getUniqueTrackersBlockedCount: function () {
          // console.log('[model] getUniqueTrackersBlockedCount()')
          return Object.keys(this.tab.trackersBlocked).reduce((total, name) => {
              return this.tab.trackersBlocked[name].urls.length + total
          }, 0)
      },

      getTrackerNetworksOnPage: function () {
          // console.log('[model] getMajorTrackerNetworksOnPage()')
          // all tracker networks found on this page/tab
          const networks = Object.keys(this.tab.trackers)
                              .map((t) => t.toLowerCase())
                              .filter((t) => t !== 'unknown')
          return networks
      },

      getIsUserPrivacyUpgraded: function () {
          // console.log('getIsUserPrivacyUpgraded()')
          if (!this.tab) return false

          if (this.tab.upgradedHttps ||
              Object.keys(this.tab.trackersBlocked).length > 0) {
              return true
          }

          return false
      },
=======
        }

        const newTrackersCount = this.getUniqueTrackersCount()
        if (newTrackersCount !== this.trackersCount) {
          this.set('trackersCount', newTrackersCount)
        }

        const newTrackersBlockedCount = this.getUniqueTrackersBlockedCount()
        if (newTrackersBlockedCount !== this.trackersBlockedCount) {
          this.set('trackersBlockedCount', newTrackersBlockedCount)
        }

        const newTrackerNetworks = this.getTrackerNetworksOnPage()
        if (this.trackerNetworks.length === 0 ||
          (newTrackerNetworks.length !== this.trackerNetworks.length)) {
          this.set('trackerNetworks', newTrackerNetworks)
        }

        this.set('isPartOfMajorTrackingNetwork', this.getIsPartOfMajorTrackingNetwork())

        const newUserPrivacy = this.getIsUserPrivacyUpgraded()
        if (newUserPrivacy !== this.isUserPrivacyUpgraded) {
          this.set('isUserPrivacyUpgraded', newUserPrivacy)
        }
      }
    },

    getUniqueTrackersCount: function () {
      // console.log('[model] getUniqueTrackersCount()')
      return Object.keys(this.tab.trackers).reduce((total, name) => {
        return this.tab.trackers[name].urls.length + total
      }, 0)
    },

    getUniqueTrackersBlockedCount: function () {
      // console.log('[model] getUniqueTrackersBlockedCount()')
      return Object.keys(this.tab.trackersBlocked).reduce((total, name) => {
        return this.tab.trackersBlocked[name].urls.length + total
      }, 0)
    },

    getIsPartOfMajorTrackingNetwork: function () {
      return this.isaMajorTrackingNetwork ||
        this.trackerNetworks.some((tracker) =>
          window.constants.majorTrackingNetworks[tracker]
        )
    },

    getTrackerNetworksOnPage: function () {
      // console.log('[model] getMajorTrackerNetworksOnPage()')
      // all tracker networks found on this page/tab
      const networks = Object.keys(this.tab.trackers)
        .map((t) => t.toLowerCase())
        .filter((t) => t !== 'unknown')
      return networks
    },

    getIsUserPrivacyUpgraded: function () {
      // console.log('getIsUserPrivacyUpgraded()')
      if (!this.tab) return false

      if (this.tab.upgradedHttps ||
        Object.keys(this.tab.trackersBlocked).length > 0) {
        return true
      }
>>>>>>> 6c757f8d

      toggleWhitelist: function () {
          if (this.tab && this.tab.site) {
              this.isWhitelisted = !this.isWhitelisted
              this.set('whitelisted', this.isWhitelisted)

              this.fetch({'whitelisted': {
                  list: 'whitelisted',
                  domain: this.tab.site.domain,
                  value: this.isWhitelisted
              }
              })
          }
      }
  }
)

module.exports = Site<|MERGE_RESOLUTION|>--- conflicted
+++ resolved
@@ -7,7 +7,6 @@
 }
 
 function Site (attrs) {
-<<<<<<< HEAD
     attrs = attrs || {}
     attrs.disabled = true // disabled by default
     attrs.tab = null
@@ -21,32 +20,12 @@
     attrs.trackerCount = 0
     attrs.trackerNetworks
     attrs.tosdr = {}
+    attrs.isaMajorTrackingNetwork = false
     Parent.call(this, attrs)
 
     this.bindEvents([
         [this.store.subscribe, 'action:backgroundMessage', this.handleBackgroundMsg]
     ])
-=======
-  attrs = attrs || {}
-  attrs.disabled = true // disabled by default
-  attrs.tab = null
-  attrs.domain = '-'
-  attrs.isWhitelisted = false
-  attrs.isCalculatingSiteRating = true
-  attrs.siteRating = {}
-  attrs.httpsState = 'none'
-  attrs.httpsStatusText = ''
-  attrs.isUserPrivacyUpgraded = false
-  attrs.trackerCount = 0
-  attrs.trackerNetworks = []
-  attrs.tosdr = {}
-  attrs.isaMajorTrackingNetwork = false
-  Parent.call(this, attrs)
-
-  this.bindEvents([
-    [this.store.subscribe, 'action:backgroundMessage', this.handleBackgroundMsg]
-  ])
->>>>>>> 6c757f8d
 }
 
 
@@ -54,7 +33,6 @@
   Parent.prototype,
   {
 
-<<<<<<< HEAD
       modelName: 'site',
 
       getBackgroundTabData: function () {
@@ -66,7 +44,11 @@
               thisModel.set('tab', backgroundTabObj)
               thisModel.domain = backgroundTabObj.site.domain
               thisModel.fetchSiteRating()
-              thisModel.tosdr = backgroundTabObj.site.score.tosdr
+              this.set('tosdr', backgroundTabObj.site.score.tosdr)
+              this.set(
+                  'isaMajorTrackingNetwork',
+                  backgroundTabObj.site.score.isaMajorTrackingNetwork
+              )
           } else {
               thisModel.domain = ''
           }
@@ -98,25 +80,6 @@
                   this.set({isCalculatingSiteRating: false})
               } else {
                   this.set({'disabled': false})
-=======
-    modelName: 'site',
-
-    getBackgroundTabData: function () {
-      // console.log('[site view] getBackgroundTabData()')
-      return new Promise((resolve, reject) => {
-        this.fetch({getCurrentTab: true}).then((tab) => {
-          if (tab) {
-            this.fetch({getTab: tab.id}).then((backgroundTabObj) => {
-              if (backgroundTabObj) {
-                this.set('tab', backgroundTabObj)
-                this.domain = backgroundTabObj.site.domain
-                this.fetchSiteRating()
-                this.set('tosdr', backgroundTabObj.site.score.tosdr)
-                this.set(
-                  'isaMajorTrackingNetwork',
-                  backgroundTabObj.site.score.isaMajorTrackingNetwork
-                )
->>>>>>> 6c757f8d
               }
           }
 
@@ -191,8 +154,9 @@
               if (newUserPrivacy !== this.isUserPrivacyUpgraded) {
                   this.set('isUserPrivacyUpgraded', newUserPrivacy)
               }
-          }
-<<<<<<< HEAD
+
+              this.set('isPartOfMajorTrackingNetwork', this.getIsPartOfMajorTrackingNetwork())
+          }
       },
 
       getUniqueTrackersCount: function () {
@@ -209,6 +173,13 @@
           }, 0)
       },
 
+      getIsPartOfMajorTrackingNetwork: function () {
+          return this.isaMajorTrackingNetwork ||
+              this.trackerNetworks.some((tracker) =>
+                  window.constants.majorTrackingNetworks[tracker]
+              )
+      },
+ 
       getTrackerNetworksOnPage: function () {
           // console.log('[model] getMajorTrackerNetworksOnPage()')
           // all tracker networks found on this page/tab
@@ -229,73 +200,6 @@
 
           return false
       },
-=======
-        }
-
-        const newTrackersCount = this.getUniqueTrackersCount()
-        if (newTrackersCount !== this.trackersCount) {
-          this.set('trackersCount', newTrackersCount)
-        }
-
-        const newTrackersBlockedCount = this.getUniqueTrackersBlockedCount()
-        if (newTrackersBlockedCount !== this.trackersBlockedCount) {
-          this.set('trackersBlockedCount', newTrackersBlockedCount)
-        }
-
-        const newTrackerNetworks = this.getTrackerNetworksOnPage()
-        if (this.trackerNetworks.length === 0 ||
-          (newTrackerNetworks.length !== this.trackerNetworks.length)) {
-          this.set('trackerNetworks', newTrackerNetworks)
-        }
-
-        this.set('isPartOfMajorTrackingNetwork', this.getIsPartOfMajorTrackingNetwork())
-
-        const newUserPrivacy = this.getIsUserPrivacyUpgraded()
-        if (newUserPrivacy !== this.isUserPrivacyUpgraded) {
-          this.set('isUserPrivacyUpgraded', newUserPrivacy)
-        }
-      }
-    },
-
-    getUniqueTrackersCount: function () {
-      // console.log('[model] getUniqueTrackersCount()')
-      return Object.keys(this.tab.trackers).reduce((total, name) => {
-        return this.tab.trackers[name].urls.length + total
-      }, 0)
-    },
-
-    getUniqueTrackersBlockedCount: function () {
-      // console.log('[model] getUniqueTrackersBlockedCount()')
-      return Object.keys(this.tab.trackersBlocked).reduce((total, name) => {
-        return this.tab.trackersBlocked[name].urls.length + total
-      }, 0)
-    },
-
-    getIsPartOfMajorTrackingNetwork: function () {
-      return this.isaMajorTrackingNetwork ||
-        this.trackerNetworks.some((tracker) =>
-          window.constants.majorTrackingNetworks[tracker]
-        )
-    },
-
-    getTrackerNetworksOnPage: function () {
-      // console.log('[model] getMajorTrackerNetworksOnPage()')
-      // all tracker networks found on this page/tab
-      const networks = Object.keys(this.tab.trackers)
-        .map((t) => t.toLowerCase())
-        .filter((t) => t !== 'unknown')
-      return networks
-    },
-
-    getIsUserPrivacyUpgraded: function () {
-      // console.log('getIsUserPrivacyUpgraded()')
-      if (!this.tab) return false
-
-      if (this.tab.upgradedHttps ||
-        Object.keys(this.tab.trackersBlocked).length > 0) {
-        return true
-      }
->>>>>>> 6c757f8d
 
       toggleWhitelist: function () {
           if (this.tab && this.tab.site) {
