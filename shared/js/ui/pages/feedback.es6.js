--- conflicted
+++ resolved
@@ -30,12 +30,7 @@
                     isBrokenSite: params.broken,
                     url: decodeURIComponent(params.url || ''),
                     browser: browserInfo.browser,
-<<<<<<< HEAD
-                    browserVersion: browserInfo.version,
-                    extensionVersion: browserUIWrapper.getExtensionVersion()
-=======
                     browserVersion: browserInfo.version
->>>>>>> 39cb536d
                 })
             })
         }
