const bel = require('bel')
const header = require('./shared/sliding-subview-header.es6.js')
const siteRating = require('./shared/site-rating.es6.js')
const siteRatingExplainer = require('./shared/site-rating-explainer.es6.js')
const tosdrMessages = {'A': 'Good', 'B': 'Mixed', 'C': 'Poor', 'D': 'Poor'}

module.exports = function () {
  if (!this.model) {
    return bel`<section class="sliding-subview
      sliding-subview--has-fixed-header">
        ${header('Grade Details')}
      </section>`
  } else {
    return bel`<div class="site-info site-info--details card card--no-top-margin">
      <h1 class="site-info__domain">${this.model.site.domain}</h1>
        ${siteRating(
          this.model.isCalculatingSiteRating,
          this.model.site.siteRating,
          this.model.site.isWhitelisted)}
            ${siteRatingExplainer(
          this.model.isCalculatingSiteRating,
          this.model.site.siteRating,
          this.model.site.isWhitelisted)}
      <h2 class="site-info__https-status padded border--bottom">
      ${httpsMsg(this.model.site.httpsState)}
      <div class="float-right"></div>
      </h2>
      <h2 class="site-info__tosdr-status">
        ${tosdrMsg(this.model.site.tosdr)}
      </h2>
      <p class="site-info__tosdr-msg padded border--bottom">
        Using privacy policy analysis from <a target="_blank" href="https://tosdr.org">tosdr.org</a>
      </p>
      ${trackersBlockedOrFound(this.model)}
        <ol class="default-list site-info__trackers__company-list">
      ${renderTrackerDetails(
          this.model.companyListMap,
          this.model.DOMAIN_MAPPINGS
      )}
      </ol>
    </div>`
  }
}

function tosdrMsg (tosdr) {
  let msg = 'Unknown'
  if (tosdr.class) {
    msg = tosdrMessages[tosdr.class]
  }
  return bel`<span>${msg} Privacy Practices</span>`
}

function httpsMsg (httpsState) {
  if (httpsState === 'secure' || httpsState === 'upgraded') {
    return bel`<span>Connection is secure (HTTPS)</span>`
  }
  return bel`<span>Connection is insecure (HTTP)</span>`
}

function trackersBlockedOrFound (model) {
  let msg = ''
  if (model.site &&
    (model.site.isWhitelisted || model.site.trackerNetworks.length === 0)) {
    msg = 'Trackers found'
  } else {
    msg = 'Trackers blocked'
  }
  return bel`<h3 class="padded">${msg}</h3>`
}

function renderTrackerDetails (companyListMap, DOMAIN_MAPPINGS) {
  if (companyListMap.length === 0) {
    return bel`<li class="is-empty">None</li>`
  }
  if (companyListMap && companyListMap.length > 0) {
    return companyListMap.map((c, i) => {
      if (c.name && c.name === 'unknown') c.name = '(Tracker network unknown)'
      return bel`<li>
        <span class="site-info__tracker__icon
        ${c.name.replace('.', '').toLowerCase()}
        float-right"></span>
        <span class="block">${c.name}</span>
        <ol class="default-list site-info__trackers__company-list__url-list">
          ${c.urls.map((url) => {
            let category = ''
            if (DOMAIN_MAPPINGS[url.toLowerCase()]) {
              category = DOMAIN_MAPPINGS[url.toLowerCase()].t
            }
            return bel`<li>
<<<<<<< HEAD
              <span class="url">${url}</span>
              <span class="category pull-right">${category}</span>
=======
                <div class="site-info__tracker__wrapper ${c.name.toLowerCase()} float-right">
                    <span class="site-info__tracker__icon
                        ${c.name.toLowerCase()}">
                    </span>
                </div>
                <span class="block">${c.name}</span>
                <ol class="default-list site-info__trackers__company-list__url-list">
                    ${c.urls.map((url) => {
                        let category = ''
                        if (DOMAIN_MAPPINGS[url.toLowerCase()]) {
                            category = DOMAIN_MAPPINGS[url.toLowerCase()].t
                        }
                        return bel`<li>
                            <span class="url">${url}</span>
                            <span class="category pull-right">${category}</span>
                        </li>`
                    })}
                </ol>
>>>>>>> 7568dbfe
            </li>`
          })}
        </ol>
        </li>`
    })
  }
}<|MERGE_RESOLUTION|>--- conflicted
+++ resolved
@@ -87,10 +87,6 @@
               category = DOMAIN_MAPPINGS[url.toLowerCase()].t
             }
             return bel`<li>
-<<<<<<< HEAD
-              <span class="url">${url}</span>
-              <span class="category pull-right">${category}</span>
-=======
                 <div class="site-info__tracker__wrapper ${c.name.toLowerCase()} float-right">
                     <span class="site-info__tracker__icon
                         ${c.name.toLowerCase()}">
@@ -109,7 +105,6 @@
                         </li>`
                     })}
                 </ol>
->>>>>>> 7568dbfe
             </li>`
           })}
         </ol>
