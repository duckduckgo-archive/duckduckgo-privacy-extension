--- conflicted
+++ resolved
@@ -10,13 +10,7 @@
   let tosdrStatus = tosdrMsg.toLowerCase()
 
   return bel`<section class="sliding-subview sliding-subview--has-fixed-header">
-<<<<<<< HEAD
     <div class="privacy-practices site-info site-info--full-height card">
-      <div class="hero privacy-practices__overview border--bottom text--center
-        js-privacy-practices-overview">
-        ${overview(domain, tosdr)}
-=======
-    <div class="privacy-practices site-info card">
       <div class="border--bottom text--center
           js-privacy-practices-hero">
         ${hero({
@@ -25,7 +19,6 @@
           title: domain,
           subtitle: `${tosdrMsg} Privacy Practices`
         })}
->>>>>>> 08d54bcb
       </div>
       <div class="privacy-practices__explainer padded border--bottom--inner
           text--center">
