--- conflicted
+++ resolved
@@ -2,21 +2,6 @@
 const hamburgerButton = require('./hamburger-button.es6.js')
 
 module.exports = function (title) {
-<<<<<<< HEAD
-
-    return bel`<nav class="sliding-subview__header card">
-        <a href="javascript: void(0)" class="sliding-subview__header__back
-            sliding-subview__header__back--is-icon
-            js-sliding-subview-close">
-            <span class="icon icon__arrow icon__arrow--left pull-left">
-            </span>
-        </a>
-        <h2 class="sliding-subview__header__title">
-            ${title}
-        </h2>
-        ${hamburgerButton()}
-    </nav>`
-=======
   return bel`<nav class="sliding-subview__header card">
     <a href="#" class="sliding-subview__header__back
       sliding-subview__header__back--is-icon
@@ -29,5 +14,4 @@
     </h2>
     ${hamburgerButton()}
   </nav>`
->>>>>>> 69f2bc5d
 }