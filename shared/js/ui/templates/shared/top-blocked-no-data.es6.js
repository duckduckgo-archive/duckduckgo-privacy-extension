const bel = require('bel')

module.exports = function () {
  return bel`<div class="top-blocked__no-data">
<<<<<<< HEAD
  <p>All trackers dashboard</p>
  <div class="top-blocked__no-data__graph">
    <span class="top-blocked__no-data__graph__bar one"></span>
    <span class="top-blocked__no-data__graph__bar two"></span>
    <span class="top-blocked__no-data__graph__bar three"></span>
    <span class="top-blocked__no-data__graph__bar four"></span>
  </div>
  <p>Still collecting data to show how many trackers we've blocked</p>
=======
    <div class="top-blocked__no-data__graph">
      <span class="top-blocked__no-data__graph__bar one"></span>
      <span class="top-blocked__no-data__graph__bar two"></span>
      <span class="top-blocked__no-data__graph__bar three"></span>
      <span class="top-blocked__no-data__graph__bar four"></span>
    </div>
    <p class="top-blocked__no-data__lead text-center">Tracker Network Leaderboard</p>
    <p>We're still collecting data to show how many tracker networks we've blocked.</p>
    <p>Please check back again soon.</p>
>>>>>>> 7568dbfe
  </div>`
}<|MERGE_RESOLUTION|>--- conflicted
+++ resolved
@@ -2,16 +2,6 @@
 
 module.exports = function () {
   return bel`<div class="top-blocked__no-data">
-<<<<<<< HEAD
-  <p>All trackers dashboard</p>
-  <div class="top-blocked__no-data__graph">
-    <span class="top-blocked__no-data__graph__bar one"></span>
-    <span class="top-blocked__no-data__graph__bar two"></span>
-    <span class="top-blocked__no-data__graph__bar three"></span>
-    <span class="top-blocked__no-data__graph__bar four"></span>
-  </div>
-  <p>Still collecting data to show how many trackers we've blocked</p>
-=======
     <div class="top-blocked__no-data__graph">
       <span class="top-blocked__no-data__graph__bar one"></span>
       <span class="top-blocked__no-data__graph__bar two"></span>
@@ -21,6 +11,5 @@
     <p class="top-blocked__no-data__lead text-center">Tracker Network Leaderboard</p>
     <p>We're still collecting data to show how many tracker networks we've blocked.</p>
     <p>Please check back again soon.</p>
->>>>>>> 7568dbfe
   </div>`
 }