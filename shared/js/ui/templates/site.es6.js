--- conflicted
+++ resolved
@@ -40,12 +40,6 @@
     ${renderTrackerNetworks(
         this.model.trackerNetworks,
         this.model.isWhitelisted)}
-<<<<<<< HEAD
-      </li>
-      <li class="site-info__li--more-details padded border--bottom">
-    <a href="javascript:void(0)" class="js-site-show-all-trackers link-secondary bold">
-        More details
-=======
     </li>
     <li class="site-info__li--privacy-practices padded border--bottom">
       <span class="site-info__privacy-practices__icon
@@ -53,7 +47,6 @@
       </span>
       <a href="#" class="js-site-privacy-practices link-secondary bold">
         ${tosdrMsg} Privacy Practices
->>>>>>> 6c757f8d
         <span class="icon icon__arrow pull-right"></span>
       </a>
     </li>
