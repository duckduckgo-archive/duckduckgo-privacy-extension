const bel = require('bel')
const toggleButton = require('./shared/toggle-button.es6.js')
const siteRating = require('./shared/site-rating.es6.js')

module.exports = function () {
  return bel`<section class="site-info card">
    <ul class="default-list">
    <li class="site-info__rating-li">
    <div class="site-info__rating-container border--bottom">
        ${siteRating(
      this.model.isCalculatingSiteRating,
      this.model.siteRating,
      this.model.isWhitelisted)}
        <h1 class="site-info__domain">${this.model.domain}</h1>
        ${ratingUpgrade(
      this.model.isCalculatingSiteRating,
      this.model.siteRating,
      this.model.isWhitelisted)}
    </div>
    </li>
    <li class="site-info__li--toggle padded border--bottom">
    <h2 class="site-info__protection">Site Privacy Protection</h2>
    <div class="site-info__toggle-container">
      <span class="site-info__toggle-text">
        ${this.model.whitelistStatusText}
      </span>
      ${toggleButton(!this.model.isWhitelisted, 'js-site-toggle pull-right')}
    </div>
    </li>
    <li class="site-info__li--https-status padded border--bottom">
    <h2 class="site-info__https-status bold">
      <span class="site-info__https-status__icon
        is-${this.model.httpsState}">
      </span>
      Connection
      <div class="float-right">
      <span class="site-info__https-status__msg
        is-${this.model.httpsStatusText.toLowerCase()}">
        ${this.model.httpsStatusText}
      </span>
      </div>
    </h2>
    </li>
    <li class="site-info__li--trackers padded border--bottom">
    ${renderTrackerNetworks(
        this.model.trackerNetworks,
        this.model.isWhitelisted)}
      </li>
      <li class="site-info__li--more-details padded border--bottom">
    <a href="#" class="js-site-show-all-trackers link-secondary bold">
        More details
        <span class="icon icon__arrow pull-right"></span>
    </a>
      </li>
  </ul>
  </section>`

<<<<<<< HEAD
    return bel`<section class="site-info card">
        <ul class="default-list">
            <li class="site-info__rating-li">
                <div class="site-info__rating-container border--bottom">
                    ${siteRating(
                        this.model.isCalculatingSiteRating,
                        this.model.siteRating,
                        this.model.isWhitelisted)}
                    <h1 class="site-info__domain">${this.model.domain}</h1>
                    ${ratingUpgrade(
                        this.model.isCalculatingSiteRating,
                        this.model.siteRating,
                        this.model.isWhitelisted)}
                </div>
            </li>
            <li class="site-info__li--toggle padded border--bottom">
                <h2 class="site-info__protection">Site Privacy Protection</h2>
                <div class="site-info__toggle-container">
                    <span class="site-info__toggle-text">
                        ${this.model.whitelistStatusText}
                    </span>
                    ${toggleButton(!this.model.isWhitelisted, 'js-site-toggle pull-right')}
                </div>
            </li>
            <li class="site-info__li--https-status padded border--bottom">
                <h2 class="site-info__https-status bold">
                    <span class="site-info__https-status__icon
                        is-${this.model.httpsState}">
                    </span>
                    Connection
                    <div class="float-right">
                        <span class="site-info__https-status__msg
                            is-${this.model.httpsStatusText.toLowerCase()}">
                            ${this.model.httpsStatusText}
                        </span>
                    </div>
                </h2>
            </li>
            <li class="site-info__li--trackers padded border--bottom">
                ${renderTrackerNetworks(
                    this.model.trackerNetworks,
                    this.model.isWhitelisted)}
            </li>
            <li class="site-info__li--more-details padded border--bottom">
                <a href="javascript: void(0)" class="js-site-show-all-trackers link-secondary bold">
                    More details
                    <span class="icon icon__arrow pull-right"></span>
                </a>
            </li>
        </ul>
    </section>`

    function ratingUpgrade (isCalculating, rating, isWhitelisted) {
        // console.log('[site template] isCalculating: ' + isCalculating)
        const isActive = isWhitelisted ? false : true
        // site grade/rating was upgraded by extension
        if (isActive && rating && rating.before && rating.after) {
            if (rating.before !== rating.after) {
                return bel`<p class="site-info__rating-upgrade uppercase text--center">
                    Upgraded from
                    <span class="rating__text-only ${rating.before.toLowerCase()}">
                    ${rating.before}</span> to
                    <span class="rating__text-only ${rating.after.toLowerCase()}">
                    ${rating.after}</span>
                </p>`
            }
        }

        // deal with other states
        let msg = 'Privacy Grade'
        // site is whitelisted
        if (!isActive) {
            msg = `Privacy Protection Disabled`
        // "null" state (empty tab, browser's "about:" pages)
        } else if (!isCalculating && !rating.before && !rating.after) {
            msg = `We only grade regular websites`
        // rating is still calculating
        } else if (isCalculating) {
            msg = `Calculating...`
        }

=======
  function ratingUpgrade (isCalculating, rating, isWhitelisted) {
    // console.log('[site template] isCalculating: ' + isCalculating)
    let isActive = true
    if (isWhitelisted) isActive = false
    // site grade/rating was upgraded by extension
    if (isActive && rating && rating.before && rating.after) {
      if (rating.before !== rating.after) {
>>>>>>> 69f2bc5d
        return bel`<p class="site-info__rating-upgrade uppercase text--center">
          Upgraded from
          <span class="rating__text-only ${rating.before.toLowerCase()}">
          ${rating.before}</span> to
          <span class="rating__text-only ${rating.after.toLowerCase()}">
          ${rating.after}</span>
        </p>`
      }
    }

    // deal with other states
    let msg = 'Privacy Grade'
    // site is whitelisted
    if (!isActive) {
      msg = `Privacy Protection Disabled`
    // "null" state (empty tab, browser's "about:" pages)
    } else if (!isCalculating && !rating.before && !rating.after) {
      msg = `We only grade regular websites`
    // rating is still calculating
    } else if (isCalculating) {
      msg = `Calculating...`
    }

    return bel`<p class="site-info__rating-upgrade uppercase text--center">${msg}</p>`
  }

  function renderTrackerNetworks (tn, isWhitelisted) {
    let count = 0
    if (tn && tn.length) count = tn.length
    const isActive = !isWhitelisted ? 'is-active' : ''
    const foundOrBlocked = isWhitelisted || count === 0 ? 'found' : 'blocked'

    return bel`<h2 class="site-info__trackers bold">
      <span class="site-info__trackers-status__icon
      is-blocking--${!isWhitelisted}">
      </span>
      Tracker networks ${foundOrBlocked}
      <div class="float-right uppercase ${isActive}">${count}</div>
    </h2>`
  }
}<|MERGE_RESOLUTION|>--- conflicted
+++ resolved
@@ -47,7 +47,7 @@
         this.model.isWhitelisted)}
       </li>
       <li class="site-info__li--more-details padded border--bottom">
-    <a href="#" class="js-site-show-all-trackers link-secondary bold">
+    <a href="javascript:void(0)" class="js-site-show-all-trackers link-secondary bold">
         More details
         <span class="icon icon__arrow pull-right"></span>
     </a>
@@ -55,89 +55,6 @@
   </ul>
   </section>`
 
-<<<<<<< HEAD
-    return bel`<section class="site-info card">
-        <ul class="default-list">
-            <li class="site-info__rating-li">
-                <div class="site-info__rating-container border--bottom">
-                    ${siteRating(
-                        this.model.isCalculatingSiteRating,
-                        this.model.siteRating,
-                        this.model.isWhitelisted)}
-                    <h1 class="site-info__domain">${this.model.domain}</h1>
-                    ${ratingUpgrade(
-                        this.model.isCalculatingSiteRating,
-                        this.model.siteRating,
-                        this.model.isWhitelisted)}
-                </div>
-            </li>
-            <li class="site-info__li--toggle padded border--bottom">
-                <h2 class="site-info__protection">Site Privacy Protection</h2>
-                <div class="site-info__toggle-container">
-                    <span class="site-info__toggle-text">
-                        ${this.model.whitelistStatusText}
-                    </span>
-                    ${toggleButton(!this.model.isWhitelisted, 'js-site-toggle pull-right')}
-                </div>
-            </li>
-            <li class="site-info__li--https-status padded border--bottom">
-                <h2 class="site-info__https-status bold">
-                    <span class="site-info__https-status__icon
-                        is-${this.model.httpsState}">
-                    </span>
-                    Connection
-                    <div class="float-right">
-                        <span class="site-info__https-status__msg
-                            is-${this.model.httpsStatusText.toLowerCase()}">
-                            ${this.model.httpsStatusText}
-                        </span>
-                    </div>
-                </h2>
-            </li>
-            <li class="site-info__li--trackers padded border--bottom">
-                ${renderTrackerNetworks(
-                    this.model.trackerNetworks,
-                    this.model.isWhitelisted)}
-            </li>
-            <li class="site-info__li--more-details padded border--bottom">
-                <a href="javascript: void(0)" class="js-site-show-all-trackers link-secondary bold">
-                    More details
-                    <span class="icon icon__arrow pull-right"></span>
-                </a>
-            </li>
-        </ul>
-    </section>`
-
-    function ratingUpgrade (isCalculating, rating, isWhitelisted) {
-        // console.log('[site template] isCalculating: ' + isCalculating)
-        const isActive = isWhitelisted ? false : true
-        // site grade/rating was upgraded by extension
-        if (isActive && rating && rating.before && rating.after) {
-            if (rating.before !== rating.after) {
-                return bel`<p class="site-info__rating-upgrade uppercase text--center">
-                    Upgraded from
-                    <span class="rating__text-only ${rating.before.toLowerCase()}">
-                    ${rating.before}</span> to
-                    <span class="rating__text-only ${rating.after.toLowerCase()}">
-                    ${rating.after}</span>
-                </p>`
-            }
-        }
-
-        // deal with other states
-        let msg = 'Privacy Grade'
-        // site is whitelisted
-        if (!isActive) {
-            msg = `Privacy Protection Disabled`
-        // "null" state (empty tab, browser's "about:" pages)
-        } else if (!isCalculating && !rating.before && !rating.after) {
-            msg = `We only grade regular websites`
-        // rating is still calculating
-        } else if (isCalculating) {
-            msg = `Calculating...`
-        }
-
-=======
   function ratingUpgrade (isCalculating, rating, isWhitelisted) {
     // console.log('[site template] isCalculating: ' + isCalculating)
     let isActive = true
@@ -145,7 +62,6 @@
     // site grade/rating was upgraded by extension
     if (isActive && rating && rating.before && rating.after) {
       if (rating.before !== rating.after) {
->>>>>>> 69f2bc5d
         return bel`<p class="site-info__rating-upgrade uppercase text--center">
           Upgraded from
           <span class="rating__text-only ${rating.before.toLowerCase()}">
