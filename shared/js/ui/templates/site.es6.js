--- conflicted
+++ resolved
@@ -1,11 +1,6 @@
 const bel = require('bel')
 const toggleButton = require('./shared/toggle-button.es6.js')
-<<<<<<< HEAD
-const siteRating = require('./shared/site-rating.es6.js')
-const siteRatingSubtitle = require('./shared/site-rating-subtitle.es6.js')
-=======
 const ratingHero = require('./shared/rating-hero.es6.js')
->>>>>>> 1b083d97
 
 module.exports = function () {
   const tosdrMsg = (this.model.tosdr && this.model.tosdr.message) ||
@@ -14,27 +9,9 @@
   return bel`<section class="site-info card">
     <ul class="default-list">
     <li class="site-info__rating-li">
-<<<<<<< HEAD
-    <div class="hero border--bottom">
-        ${siteRating(
-      this.model.isCalculatingSiteRating,
-      this.model.siteRating,
-      this.model.isWhitelisted)}
-        <h1 class="hero__title">${this.model.domain}</h1>
-        ${siteRatingSubtitle(
-      this.model.isCalculatingSiteRating,
-      this.model.siteRating,
-      this.model.isWhitelisted)}
-      <a href="#" class="site-info__rating__open js-site-grade-scorecard">
-        <span class="icon icon__arrow icon__arrow--large icon__arrow--right">
-        </span>
-      </a>
-    </div>
-=======
       ${ratingHero(this.model, {
         showOpen: !this.model.disabled
       })}
->>>>>>> 1b083d97
     </li>
     <li class="site-info__li--toggle padded border--bottom">
     <h2 class="site-info__protection">Site Privacy Protection</h2>
@@ -60,27 +37,11 @@
     </h2>
     </li>
     <li class="site-info__li--trackers padded border--bottom">
-<<<<<<< HEAD
       <a href="#" class="js-site-tracker-networks link-secondary bold">
         ${renderTrackerNetworks(
             this.model.trackerNetworks,
             this.model.isWhitelisted)}
       </a>
-    </li>
-    <!-- remove is-hidden to show the privacy practices section -->
-    <li class="site-info__li--privacy-practices padded border--bottom is-hidden">
-      <a href="#" class="js-site-privacy-practices link-secondary bold">
-        ${this.model.tosdr && this.model.tosdr.message} Privacy Practices
-        <span class="icon icon__arrow pull-right"></span>
-      </a>
-    </li>
-    <li class="site-info__li--more-details padded border--bottom">
-      <a href="#" class="js-site-show-all-trackers link-secondary bold">
-        More details
-=======
-    ${renderTrackerNetworks(
-        this.model.trackerNetworks,
-        this.model.isWhitelisted)}
     </li>
     <li class="site-info__li--privacy-practices padded border--bottom">
       <span class="site-info__privacy-practices__icon
@@ -88,7 +49,6 @@
       </span>
       <a href="#" class="js-site-privacy-practices link-secondary bold">
         ${tosdrMsg} Privacy Practices
->>>>>>> 1b083d97
         <span class="icon icon__arrow pull-right"></span>
       </a>
     </li>
