const bel = require('bel')
const listItems = require('./top-blocked-truncated-list-items.es6.js')
const noData = require('./shared/top-blocked-no-data.es6.js')

module.exports = function () {
<<<<<<< HEAD
  if (this.model.companyListMap && this.model.companyListMap.length > 0) {
    return bel`<section class="top-blocked card">
      <h3 class="padded uppercase text--center">
        Tracker Networks Top Offenders
      </h3>
      <ol class="default-list top-blocked__list">
      ${listItems(this.model.companyListMap)}
      <li class="top-blocked__li top-blocked__li--see-all border--top">
        <a href="#" class="link-secondary js-top-blocked-see-all">
        <span class="icon icon__arrow pull-right"></span>
          All trackers
        </a>
      </li>
      </ol>
    </section>`
  } else {
    return bel`<section class="top-blocked card card--transparent">
      <ol class="default-list top-blocked__list">
      <li class="top-blocked__li top-blocked__li--no-data">
        ${noData()}
      </li>
      </ol>
    </section>`
  }
}
=======

    if (this.model.companyListMap && this.model.companyListMap.length > 0) {
        return bel`<section class="top-blocked top-blocked--truncated card">
            <h3 class="padded uppercase text--center">
                Tracker Networks Top Offenders
            </h3>
            <ol class="default-list top-blocked__list top-blocked__list--truncated">
                ${listItems(this.model.companyListMap)}
            </ol>
            <div class="top-blocked__see-all border--top">
                <a href="#" class="link-secondary js-top-blocked-see-all">
                    <span class="icon icon__arrow pull-right"></span>
                    All Tracker Networks
                </a>
            </div>
        </section>`
    } else {
        return bel`<section class="top-blocked card card--transparent">
            <ol class="default-list top-blocked__list top-blocked__list--truncated">
                <li class="top-blocked__li top-blocked__li--no-data">
                    ${noData()}
                </li>
            </ol>
        </section>`
    }
}
>>>>>>> 7568dbfe
<|MERGE_RESOLUTION|>--- conflicted
+++ resolved
@@ -3,34 +3,6 @@
 const noData = require('./shared/top-blocked-no-data.es6.js')
 
 module.exports = function () {
-<<<<<<< HEAD
-  if (this.model.companyListMap && this.model.companyListMap.length > 0) {
-    return bel`<section class="top-blocked card">
-      <h3 class="padded uppercase text--center">
-        Tracker Networks Top Offenders
-      </h3>
-      <ol class="default-list top-blocked__list">
-      ${listItems(this.model.companyListMap)}
-      <li class="top-blocked__li top-blocked__li--see-all border--top">
-        <a href="#" class="link-secondary js-top-blocked-see-all">
-        <span class="icon icon__arrow pull-right"></span>
-          All trackers
-        </a>
-      </li>
-      </ol>
-    </section>`
-  } else {
-    return bel`<section class="top-blocked card card--transparent">
-      <ol class="default-list top-blocked__list">
-      <li class="top-blocked__li top-blocked__li--no-data">
-        ${noData()}
-      </li>
-      </ol>
-    </section>`
-  }
-}
-=======
-
     if (this.model.companyListMap && this.model.companyListMap.length > 0) {
         return bel`<section class="top-blocked top-blocked--truncated card">
             <h3 class="padded uppercase text--center">
@@ -55,5 +27,4 @@
             </ol>
         </section>`
     }
-}
->>>>>>> 7568dbfe
+}