const bel = require('bel')
const hero = require('./shared/hero.es6.js')
const trackerNetworksIcon = require('./shared/tracker-network-icon.es6.js')
const trackerNetworksText = require('./shared/tracker-networks-text.es6.js')

module.exports = function () {
  if (!this.model) {
    return bel`<section class="sliding-subview
    sliding-subview--has-fixed-header">
    </section>`
  } else {
    return bel`<div class="tracker-networks site-info site-info--full-height card">
      <div class="js-tracker-networks-hero">
        ${renderHero(this.model.site)}
      </div>
      <div class="tracker-networks__explainer padded border--bottom--inner
          text--center">
          Tracker networks aggregate your web history into a data profile about you.
          Major tracker networks are more harmful because they can track and target you across more of the internet.
      </div>
      <div class="tracker-networks__details padded
          js-tracker-networks-details">
      <ol class="default-list site-info__trackers__company-list">
        ${renderTrackerDetails(
          this.model,
          this.model.DOMAIN_MAPPINGS
        )}
      </ol>
     </div>
    </div>`
  }
}

function renderHero (site) {
  site = site || {}

  return bel`${hero({
    status: trackerNetworksIcon(site.siteRating, site.isWhitelisted, site.totalTrackerNetworksCount),
    title: site.domain,
    subtitle: `${trackerNetworksText(site, false)}`,
    showClose: true
  })}`
}

<<<<<<< HEAD
function renderIcon (companyName) {
  companyName = companyName ? companyName.toLowerCase().replace(/\.[a-z]+/, '') : ''
}

function renderTrackerDetails (companyListMap, DOMAIN_MAPPINGS) {
=======
function renderTrackerDetails (model, DOMAIN_MAPPINGS) {
  const companyListMap = model.companyListMap || {}
>>>>>>> 773fa99c
  if (companyListMap.length === 0) {
    return bel`<li class="is-empty">None</li>`
  }
  if (companyListMap && companyListMap.length > 0) {
    return companyListMap.map((c, i) => {
      let borderClass = ''
      if (c.name && c.name === 'unknown') {
        c.name = '(Tracker network unknown)'
      } else if (c.name && model.hasUnblockedTrackers(c, c.urlsList)) {
        const additionalText = ' associated domains'
        const domain = model.site ? model.site.domain : c.name
        c.name = model.site.isWhitelisted ? domain + additionalText : domain + additionalText + ' (not blocked)'
        borderClass = companyListMap.length > 1 ? 'border--top' : ''
      }
      return bel`<li class="${borderClass}">
        <div class="site-info__tracker__wrapper ${c.name.toLowerCase()} float-right">
          <span class="site-info__tracker__icon
            ${renderIcon(c.name)}">
          </span>
        </div>
        <h1 class="site-info__domain block">${c.name}</h1>
        <ol class="default-list site-info__trackers__company-list__url-list">
          ${c.urlsList.map((url) => {
            let category = ''
            if (DOMAIN_MAPPINGS[url.toLowerCase()]) {
              category = DOMAIN_MAPPINGS[url.toLowerCase()].t
            }
            return bel`<li>
              <div class="url">${url}</div>
              <div class="category">${category}</div>
            </li>`
          })}
        </ol>
      </li>`
    })
  }
}<|MERGE_RESOLUTION|>--- conflicted
+++ resolved
@@ -1,6 +1,7 @@
 const bel = require('bel')
 const hero = require('./shared/hero.es6.js')
-const trackerNetworksIcon = require('./shared/tracker-network-icon.es6.js')
+const trackerNetworksHeroIcon = require('./shared/tracker-network-hero-icon.es6.js')
+const normalizeCompanyName = require('./shared/normalize-company-icon-name.es6.js')
 const trackerNetworksText = require('./shared/tracker-networks-text.es6.js')
 
 module.exports = function () {
@@ -35,23 +36,15 @@
   site = site || {}
 
   return bel`${hero({
-    status: trackerNetworksIcon(site.siteRating, site.isWhitelisted, site.totalTrackerNetworksCount),
+    status: trackerNetworksHeroIcon(site.siteRating, site.isWhitelisted, site.totalTrackerNetworksCount),
     title: site.domain,
     subtitle: `${trackerNetworksText(site, false)}`,
     showClose: true
   })}`
 }
 
-<<<<<<< HEAD
-function renderIcon (companyName) {
-  companyName = companyName ? companyName.toLowerCase().replace(/\.[a-z]+/, '') : ''
-}
-
-function renderTrackerDetails (companyListMap, DOMAIN_MAPPINGS) {
-=======
 function renderTrackerDetails (model, DOMAIN_MAPPINGS) {
   const companyListMap = model.companyListMap || {}
->>>>>>> 773fa99c
   if (companyListMap.length === 0) {
     return bel`<li class="is-empty">None</li>`
   }
@@ -66,10 +59,11 @@
         c.name = model.site.isWhitelisted ? domain + additionalText : domain + additionalText + ' (not blocked)'
         borderClass = companyListMap.length > 1 ? 'border--top' : ''
       }
+      console.log(c.name)
       return bel`<li class="${borderClass}">
         <div class="site-info__tracker__wrapper ${c.name.toLowerCase()} float-right">
           <span class="site-info__tracker__icon
-            ${renderIcon(c.name)}">
+            ${normalizeCompanyName(c.name)}">
           </span>
         </div>
         <h1 class="site-info__domain block">${c.name}</h1>
