@import "vars";
@import "tracker-network-icons";

/* Logo */
@mixin ddg_logo () {
    @include cross_platform_bg_image("logo-horizontal@2x.png");
    background-size: contain;
<<<<<<< HEAD

    .is-browser--chrome & {
        background-image: url($img__logo--chrome);
    }

    .is-browser--moz & {
        background-image: url($img__logo--moz);
    }
    
    .is-browser--safari & {
        background-image: url($img__logo--safari);
    }
=======
>>>>>>> 5b2bc2d7
}

@mixin ddg_logo--small () {
    @include cross_platform_bg_image("logo-small.svg");
    background-size: contain;
}


/* App states */
@mixin is_disabled () {
    opacity: 0.5;
}

@mixin is_disableable_link () {
    body.is-disabled & {
        cursor: default;

        &:hover {
            text-decoration: none;
        }
    }
}

/* Font groupings */
@mixin uppercase_label () {
    font-size: 12px;
    color: $color--grey;
    text-transform: uppercase;
    letter-spacing: 0.1em;
    font-weight: bold;
}

.uppercase {
    @include uppercase_label();
}

/* Lists */
@mixin default_list () {

    .default-list {
        list-style-type: none;
        padding-left: 0;
        padding-bottom: 14px;
        margin-top: 0;

        li {
            padding-top: 15px;

            .icon__arrow {
                right: 15px;
            }
        }
    }
}


/* Toggle buttons */
@mixin toggle_button () {

    .toggle-button {
        z-index: 0;
        position: absolute;
        right: 14px;
        width: 32px;
        height: auto;
        margin: 0;
        padding: 0;
        border: none;
        background-color: transparent;
        text-align: left;

        .toggle-button__bg {
            z-index: -1;
            position: absolute;
            right: 0;
            width: 32px;
            overflow: visible;
            height: 12px;
            border-radius: 12px;
        }

        .toggle-button__knob {
            z-index: 2;
            display: inline-block;
            width: 16px;
            height: 16px;
            border-radius: 16px;
            background-color: $white;
            margin-top: -2px;
            box-shadow: 0 1px 4px 0 rgba(0, 0, 0, 0.25);
        }

        &.toggle-button--is-active-false {

            .toggle-button__knob {
                margin-left: 0px;
            }

            .toggle-button__bg {
                background-color: $color--grey;
            }

        }

        &.toggle-button--is-active-true {

            .toggle-button__knob {
                margin-left: 16px;
            }

            .toggle-button__bg {
                background-color: $color--green;
            }

        }
    }
}


/* Images & icons */
@mixin icon_display () {
    background-repeat: no-repeat;
    background-size: cover;
    display: inline-block;
    width: 20px;
    height: 20px;
    vertical-align: middle;
}

/* Cross-platform background image */
@mixin cross_platform_bg_image ($image) {
    $asset-path: "__MSG_@@extension_id__/img/";
    .is-browser--chrome & {
        background-image: url("chrome-extension://#{$asset-path}#{$image}");
    }
    .is-browser--moz & {
        background-image: url("moz-extension://#{$asset-path}#{$image}");
    }
    .is-browser--safari & {
        background-image: url("../../img/#{$image}");
    }
}

/* Sliding subviews */
@mixin sliding_subview () {

    .sliding-subview {
        position: absolute;
        top: 0;
        left: $popup__width;
        width: $popup__width;
        height: 100%;
        box-sizing: border-box;

        &.sliding-subview--root {
            position: fixed;
            top: 0;
            left: 0;
            transition: left 0.35s ease-in-out;

            &.sliding-subview--open {
                left: -$popup__width;
            }
        }

        &.sliding-subview--has-fixed-header {
            padding: 42px 0 0 0;
        }

        .sliding-subview__header {
            z-index: 10;
            position: fixed;
            top: 0;
            left: 0;
            right: 0;
            height: 42px;
            margin: 0;
            font-size: 1.14em;
            color: #383838;
            overflow: hidden;

            .sliding-subview__header__back,
            .sliding-subview__header__title {
                height: 26px;
                width: 14px;
                color: $slate;
                font-size: 14px;
                font-weight: bold;
                padding: 14px 0 0 14px;
                display: inline-block;

                &.sliding-subview__header__back--is-icon {
                    padding-left: 35px;
                }
            }

            .sliding-subview__header__title {
                z-index: -1;
                position: absolute;
                top: 0;
                right: 0;
                left: 0;
                width: auto;
                text-align: center;
                font-weight: bold;
                color: $slate;
                padding: 14px 0 10px 0;
                text-decoration: none;
            }

        }
    }
}

@mixin placeholder {
    .is-browser--chrome & {
        &::-webkit-input-placeholder {@content}
    }
    .is-browser--moz & {
        &:-moz-placeholder {@content}
        &::-moz-placeholder {@content}
    }
}

@mixin arrow-left($size, $color) {
    width: 0; 
    height: 0; 
    border-top: $size solid transparent;
    border-bottom: $size solid transparent;
    border-right: $size solid $color;
}<|MERGE_RESOLUTION|>--- conflicted
+++ resolved
@@ -5,21 +5,6 @@
 @mixin ddg_logo () {
     @include cross_platform_bg_image("logo-horizontal@2x.png");
     background-size: contain;
-<<<<<<< HEAD
-
-    .is-browser--chrome & {
-        background-image: url($img__logo--chrome);
-    }
-
-    .is-browser--moz & {
-        background-image: url($img__logo--moz);
-    }
-    
-    .is-browser--safari & {
-        background-image: url($img__logo--safari);
-    }
-=======
->>>>>>> 5b2bc2d7
 }
 
 @mixin ddg_logo--small () {
