--- conflicted
+++ resolved
@@ -6,19 +6,7 @@
 
     @each $name in $icons {
         &.#{$name} {
-<<<<<<< HEAD
-            .is-browser--chrome & {
-                background-image: url("chrome-extension://__MSG_@@extension_id__/img/tn-#{$name}.svg");
-            }
-            .is-browser--moz & {
-                background-image: url("moz-extension://__MSG_@@extension_id__/img/tn-#{$name}.svg");
-            }
-            .is-browser--safari & {
-                background-image: url("../../img/tn-#{$name}.svg")
-            }
-=======
             @include cross_platform_bg_image("tn-#{$name}.svg");
->>>>>>> 5b2bc2d7
         }
     }
 }
@@ -28,19 +16,7 @@
     @each $name in $subview-icons {
         &.#{$name} {
             // trackers subview
-<<<<<<< HEAD
-            .is-browser--chrome & {
-                background-image: url("chrome-extension://__MSG_@@extension_id__/img/tn-subview-#{$name}.svg");
-            }
-            .is-browser--moz & {
-                background-image: url("moz-extension://__MSG_@@extension_id__/img/tn-subview-#{$name}.svg");
-            }
-            .is-browser--safari & {
-                background-image: url("../../img/tn-subview-#{$name}.svg")
-            }
-=======
             @include cross_platform_bg_image("tn-subview-#{$name}.svg");
->>>>>>> 5b2bc2d7
         }
     }
 }