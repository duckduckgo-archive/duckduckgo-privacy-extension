@import "../vars";
@import "../mixins";

/* Normalize File */
@import "../../../node_modules/normalize.scss/normalize";

/* Font definitions */
@import "fonts";


/**
 * DDG Extension Resets & Base Styles
 */

html, body {
    height: 100%;
    min-height: 100%;

    &.body--neutral {
        background: $color--silver;
    }
}

h1, h2, h3, h4, h5, h5, p, div {
    font-size: $font__size--default;
    margin: 0;
    padding: 0;

    &.menu-title {
      font-weight: bold;
      padding: 14px 0;
    }
}

section, ul, ol, li {
    margin: 0;
    padding: 0;
    position: relative;

    &.divider-bottom {
        border-bottom: 1px solid $platinum;
    }
}

form, input, select, option, button {
    outline: none;

    * {
        outline: none;
    }
}

button {
    border: none;
    background-color: $white;
    padding: 0;
}


/* Fonts */
body,
input,
textarea,
select {
    font-family:$font__face--default;
    font-size: $font__size--default;
    font-weight: normal;
    color: $slate;
}

.bold {
    font-weight: bold;
}


/* Links */
a {
    color: $blue;
    text-decoration: none;

    &:hover {
        text-decoration: underline;
    }

    &.link-secondary {
        color: $slate;
    }
}


/**
 * DDG Extension Helper Classes
 */


/* Hide element */
.is-hidden {
    display: none;
}


/* Position */
.pull-right {
    position: absolute;
    right: 20px;
}

.pull-left {
    position: absolute;
    left: 20px;
}


/* Display */
.block {
    display: block;
}


/* Floats */
.float-left {
    float: left;
}

.float-right {
    float: right;
}

.clearfix {
    clear: both;
    height: 0;
    line-height: 0;
}


/* Text Centering */
.text--center {
    text-align: center;
}

.text--left {
    text-align: left;
}


/* Borders */
.border--top {
    border-top: $card__border;
}

.border--bottom {
    border-bottom: $card__border;
}

.border--bottom--inner {
    position: relative;

    &:after {
        content: "";
        border-bottom: $card__border;
        position: absolute;
        bottom: 0;
        left: 20px;
        right: 20px;
    }
}


/* Padding */
.padded {
    padding: $card--padded;
}

.padded--no-bottom-padding {
    padding-bottom: 0;
}

/* Background */
.silver-bg {
    background-color: $color--silver;

    .border--top,
    .border--bottom {
        border-color: #d8d8d8;
    }
}

/* Hamburger Button */
.hamburger-button {
    position: absolute;
    top: 3px;
    right: 10px;
    font-size: 20px;
    width: 20px;
    height: 30px;
    background-color: inherit;

    span {
        display: block;
        margin: 3px auto 0 auto;
        width: 15px;
        height: 2px;
        background-color: $hamburger-button__color;
        border-radius: 5px;
    }

    &:hover {
        span {
            background-color: $color--silver;
        }
    }
}


/* Card Display */
.card {
    background-color: $card__bg-color;
    border-radius: $card__border-radius;
    box-shadow: $card__box-shadow;
    padding: $card__padding;
    margin: $card__margin;

    &.card--transparent {
        background-color: transparent;
        box-shadow: none;
    }

    &.card--no-top-margin {
        margin-top: 0;
    }
}


/* Text-only rating icons */
.rating__text-only {
    text-transform: uppercase;
    font-weight: bold;
    color: $color--white;
    text-align: center;
    line-height: 21px;
    border-radius: 20px;
    width: 20px;
    height: 20px;
    display: inline-block;
    padding-left: 1px;

    &.a {
        background-color: $color--site-rating--a;
    }

    &.b {
        background-color: $color--site-rating--b;
    }

    &.c {
        background-color: $color--site-rating--c;
    }

    &.d {
        background-color: $color--site-rating--d;
    }

    &.f {
        background-color: $color--site-rating--f;
    }
}


/* Icons */
/* Standard icon display within the extension */
.icon {
    @include icon_display();
    /* you'll need to set the background image within each instance of .icon */

    &.icon__close {
        width: 14px;
        height: 14px;

<<<<<<< HEAD
        .is-browser--chrome & {
            background-image: url($icon__close--chrome);
        }

        .is-browser--moz & {
            background-image: url($icon__close--moz);
        }

        .is-browser--safari & {
            background-image: url($icon__close--safari);
        }

=======
        @include cross_platform_bg_image("close.svg");
>>>>>>> 5b2bc2d7
    }

    &.icon__arrow {
        width: 16px;
        height: 16px;

        @include cross_platform_bg_image("arrow@2x.png");

        &.icon__arrow--left {
            transform: rotate(180deg);
        }

        &.icon__arrow--large {
            width: 9.5px;
            @include cross_platform_bg_image("arrow--large.svg");
        }
    }

    &.icon__settings {
        width: 16px;
        height: 16px;

<<<<<<< HEAD
        .is-browser--chrome & {
            background-image: url($icon__settings--chrome);
        }

        .is-browser--moz & {
            background-image: url($icon__settings--moz);
        }

        .is-browser--safari & {
            background-image: url($icon__settings--safari);
        }
=======
        @include cross_platform_bg_image("settings-gear@2x.png");
>>>>>>> 5b2bc2d7
    }
    
    &.icon__error {
        width: 24px;
        height: 24px;
        vertical-align: bottom;
        margin-left: -2px;

        @include cross_platform_bg_image("error.svg");
    }
    
    &.icon__check {
        width: 22px;
        height: 22px;
        margin-top: -4px;
        margin-left: 1px;
        vertical-align: top;

        @include cross_platform_bg_image("check.svg");
    }
    
    &.icon__shield {
        width: 22px;
        height: 22px;
        margin-top: -4px;
        margin-left: 1px;
        vertical-align: top;

        @include cross_platform_bg_image("shield.svg");
    }
}


/* Popover
 * Template is in templates/shread/popover.es6.js
 * Sample usage:
 *    .site-info__li--trackers {
 *        position: relative;
 *
 *        &:hover {
 *            .popover.site_info__trackers__popover {
 *                display: block;
 *                top: initial;
 *                bottom: 45px;
 *            }
 *        }
 */

.popover {
    display: none;
    position: absolute;
    top: 0;
    left: 20px;
    right: 20px;
    opacity: 0.9;

    .popover__inner {
        padding: 10px;
        color: $popover__color;
        font-size: 13px;
        font-weight: normal;
        background-color: $popover__bg-color;
        border-radius: $popover__border-radius;

        em {
            font-style: normal;
            font-weight: bold;
        }
    }

    .arrow {
        background-color: $popover__bg-color;

        &.arrow--down {
            &:after {
                left: 240px;
                border-top: 10px solid $popover__bg-color;
            }
        }
    }
}


/* Arrow */
.arrow {
    border-top: 10px solid $arrow__bg-color;

    &.arrow--down {
        position: absolute;
        bottom: -10px;
        display: inline-block;
        width: 0;

        &:after {
            position: relative;
            content: '';
            display: block;
            left: 20px;
            width: 0;
            height: 0;
            border-top: 10px solid $arrow__bg-color;
            border-bottom: 0px solid transparent;
            border-left: 5px solid transparent;
            border-right: 5px solid transparent;
        }
    }
}

/* Popout box with left arrow */
.modal-box {
    .modal-box__body {
        width: 120px;
        height: 32px;
        border-radius: 4px;
        line-height: 1.5;
        text-align: center;
        padding-top: 5px;
        margin-left: 7px;
        background-color: $white;
        border: solid 1px #ddd;
        color: $slate;
        text-align: center;
        z-index: 1;
        float: right;
    }
    
    .modal-box__popout {
        @include arrow-left(7px, $platinum);
    
        margin-right: -15px;
        margin-top: 13px;
        z-index: 3;
        float: left;
        position: absolute;
    }
    
    .modal-box__popout__body {
        @include arrow-left(6px, $white);
    
        margin-left: 2px;
        margin-top: -6px;
        z-index: 5;
    }
}

.separator {
    width: 1px;
    height: 18px;
    background-color: $color--medium-silver;
    display: inline-block;
    vertical-align: bottom;
    margin: 0 12px;
}<|MERGE_RESOLUTION|>--- conflicted
+++ resolved
@@ -276,22 +276,7 @@
         width: 14px;
         height: 14px;
 
-<<<<<<< HEAD
-        .is-browser--chrome & {
-            background-image: url($icon__close--chrome);
-        }
-
-        .is-browser--moz & {
-            background-image: url($icon__close--moz);
-        }
-
-        .is-browser--safari & {
-            background-image: url($icon__close--safari);
-        }
-
-=======
         @include cross_platform_bg_image("close.svg");
->>>>>>> 5b2bc2d7
     }
 
     &.icon__arrow {
@@ -314,21 +299,7 @@
         width: 16px;
         height: 16px;
 
-<<<<<<< HEAD
-        .is-browser--chrome & {
-            background-image: url($icon__settings--chrome);
-        }
-
-        .is-browser--moz & {
-            background-image: url($icon__settings--moz);
-        }
-
-        .is-browser--safari & {
-            background-image: url($icon__settings--safari);
-        }
-=======
         @include cross_platform_bg_image("settings-gear@2x.png");
->>>>>>> 5b2bc2d7
     }
     
     &.icon__error {
