@import "vars";
@import "mixins";


/* Popup */
html, body {
    width: $popup__width;
    height: $popup__height;
}

body {
    overflow: hidden;

    &.is-browser--moz {
        height: $popup__height--moz;
    }
}

#popup-container {

    .failover.card {
        position: absolute;
        top: 14px;
        right: 7px;
        bottom: 63px;
        left: 7px;

        p {
            padding: 7px 21px;
            font-weight: bold;
            font-size: 15px;
            color: $platinum-darker;
        }
    }

    .hamburger-button {
    }

    .hamburger-menu {
        z-index: 20;
        position: fixed;
        top: 0;
        right: 0;
        bottom: 0;
        left: 0;

        &__bg {
            z-index: -1;
            background-color: $hamburger-menu__bg-color;
            opacity: 0.9;
            position: absolute;
            top: 0;
            right: 0;
            bottom: 0;
            left: 0;
        }

        &__content {
            z-index: 1;
            margin-top: 20px;
            position: relative;

            .hamburger-menu__content__more-options {
                padding: 15px 20px;
            }

            .hamburger-menu__close-container {
                top: 15px;

                .icon__close {
                    top: 15px;
                }
            }

            .hamburger-menu__links {
                padding-top: 0;
                /* hide report broken site option on special urls */
                li:last-child {
<<<<<<< HEAD
                    .is-disabled & {
=======
                    .is-disabled &, .blocking-disabled & {
>>>>>>> fbd3d73a
                        display: none;
                    }
                }

                .menu-title {
                    padding-top: 0;
                    padding-left: 20px;
                    color: $slate;
                    font-weight: bold;

                    span {
                        font-size: 14px;
                        color: $color--grey;
                        display: block;
                        font-weight: normal;
                        padding-left: 20px;
                    }

                    &:hover {
                        text-decoration: none;
                    }
                }
            }
        }
    }

    .site-info--placeholder {
        height: 388px;
    }

    .site-info {
        position: absolute;
        top: 50px;
        left: 0;
        right: 0;
        margin-top: 0;

        .default-list {
           padding-bottom: 0;
        }

        .text-line-after-icon {
           margin-left: 12px;
        }

        .site-info__confirm-thanks {
            text-align: center;
        }

       .site-info__whitelist-status, .site-info__confirm-thanks {
           margin-top: 0;
           transition: margin 0.3s ease;

           .icon.icon__check,
           .icon.icon__shield,
           .text-line-after-icon,
           .site-info__message {
               opacity: 1;
               transition: opacity 0.3s ease;
           }
       }

       .site-info__whitelist-status.is-transparent, .site-info__confirm-thanks.is-transparent {
           margin-top: -18px; 

           .icon.icon__check,
           .icon.icon__shield,
           .text-line-after-icon,
           .site-info__message {
               opacity: 0;
           }
       }

        .site-info__protection {
            opacity: 1;
            margin-top: 0;
            max-height: 20px;
        }

        .site-info--confirm-breakage {
            opacity: 1;
            margin-top: -3px;
            max-height: 20px;
        }

        .site-info__protection.is-transparent, .site-info--confirm-breakage.is-transparent {
            margin-top: 16px;
            opacity: 0;
            max-height: 0;
            transition: all 0.3s ease;
        }

        .site-info__li--toggle {
            background-color: $color--medium-slate;
            color: $color--white;
            max-height: 19px;
            overflow: hidden;

            &.is-active {
                background-color: $color--green;
            }

            .is-disabled & {
                @include is_disabled();
            }
        }

        .site-info__toggle-container {
            position: absolute;
            right: 20px;
            top: 16px;

            .toggle-button {
                position: absolute;
                right: 0;
            }

            .toggle-button--is-active-true {
                .toggle-button__bg {
                    background-color: $color--dark-green;
                }
            }
            .toggle-button--is-active-false {
                .toggle-button__bg {
                    background-color: #4B4D50;
                }
            }
        }

        .site-info__rating-li {
            padding-top: 8px;
        }

        .site-info__li--https-status {
            position: relative;
            padding-left: 45px;

            .is-disabled & {
                @include is_disabled();
            }
        }

        @mixin site_status_icons () {
            position: absolute;
            width: 17px;
            height: 22px;
            top: 10px;
        }

        .site-info__https-status__icon {
            @include icon_display();
            @include site_status_icons();
            width: 15px;
            left: 24px;

            &.is-secure, // default = secure, https
            &.is-upgraded {
                @include cross_platform_bg_image("https--on.svg");
            }

            &.is-none,
            &.is-insecure { // none = insecure, http
                @include cross_platform_bg_image("https--off.svg");
            }
        }

        .site-info__li--trackers {
            position: relative;
            padding-left: 45px;
            cursor: pointer;

            .is-disabled & {
                @include is_disabled();
            }

            .site-info__trackers {

                .site-info__trackers-status__icon {
                    @include icon_display();
                    @include site_status_icons();
                    height: 30px;
                    width: 27px;
                    left: 20px;

                    &.is-blocking--true {
                        @include cross_platform_bg_image("blocking--on.svg");
                    }

                    &.is-blocking--false {
                        @include cross_platform_bg_image("blocking--off.svg");
                    }
                }

                .float-right {
                    max-width: 140px;
                    text-align: right;
                    color: $color--grey;
                    line-height: 20px;

                    &.is-active {
                        color: $color--green;
                    }
                }
            }
        }

        .site-info__li--privacy-practices {
            position: relative;
            padding-left: 45px;
            cursor: pointer;

            .is-disabled & {
                @include is_disabled();
            }
        }

        .site-info__privacy-practices__icon {
            @include icon_display();
            @include site_status_icons();
            left: 23px;
            top: 12px;
            
            &.is-good {
                @include cross_platform_bg_image("privacy--good.svg");
            }

            &.is-bad {
                @include cross_platform_bg_image("privacy--bad.svg");
            }

            &.is-mixed,
            &.is-unknown {
                @include cross_platform_bg_image("privacy--mixed.svg");
            }
        }

        .site-info__li--manage-whitelist {
            background-color: $white; 

            .is-disabled & {
                @include is_disabled();
            }
        }

        .site-info__li--confirm-breakage {
            background-color: $white;
            color: $slate;
            font-weight: bold;
            max-height: 18px;
            overflow: hidden;
        }

        .site-info--is-site-broken {
            display: inline-block;
            margin: 0 8px 0 3px;
        }

        .btn-pill {
            @include btn-pill(12px);
            margin: -2px 0 0 2px;
        }

        .link-secondary {
            @include is_disableable_link();
        }
    }

    .site-info--full-height {
        position: relative;
        margin-top: 0;
        top: 0;
        height: 100%;
        overflow-y: auto;
    }

    // main popup view has a coloured hero section
    // so it doesn't need the extra space on top
    .site-info--main {
        top: auto;
    }

    .top-blocked {
        position: absolute;
        top: 440px;
        left: 0;
        right: 0;
        margin-top: 0;
        padding-bottom: 15px;

        &.top-blocked--truncated {
            padding-top: 12px;
            top: 438px;
            bottom: 0px;
        }

        .top-blocked__list {
            padding-top: 0;
            padding-bottom: 5px;

            .top-blocked__li:first-child {
                padding-top: 0;
            }

            .top-blocked__li--no-data {
                margin-top: 12px;
            }
        }
    }

    .sliding-subview {
        overflow-y: auto;

        .hamburger-button { // TODO: revive this at some point!
            display: none;
        }

        .top-blocked__list {
            z-index: 0;
            overflow-y: auto;
            padding-top: 0;
            padding-bottom: 30px;
            margin-top: 0;
            max-height: 315px;
        }

        .top-blocked__pct {
            margin: 0;
            padding: 15px 20px 7.5px 20px;
        }

        .top-blocked__reset-stats {
            position: absolute;
            height: 50px;
            top: 470px;
            left: 0;
            right: 0;
            padding: 15px 20px;
            text-align: center;

            button {
                display: inline-block;
                border: 1px solid $slate-light;
                padding: 7.5px 15px;
                border-radius: 3px;
                background-color: $color--neutral-bg;
            }

            p {
                margin-top: 15px;
                color: $color--grey;
            }
        }
    }

}


/* Top blocked lists */
.top-blocked__see-all {
   padding-top: 14px;
   padding-left: 20px;
   margin: 48px 0 0 0;
   cursor: pointer;

   .link-secondary {
       position: relative;
       font-weight: bold;
       padding-top: 3.5px;
       padding-bottom: 3.5px;
       display: block;

       .icon__arrow {
           padding-top: 1px;
       }
   }
}

.top-blocked__list {
    margin: 0;
    padding-bottom: 0;

    .icon__arrow {
        margin-top: 4px;
        right: 15px;
    }

    .top-blocked__li {
        z-index: 0;
        position: relative;
        margin-left: 20px;
        margin-right: 20px;
        clear: both;

       &.top-blocked__li--truncated {
           float: left;
           clear: none;
           margin-left: 12px;
           margin-right: 0;
           padding-top: 0;

           &:first-child {
               margin-left: 24px;
           }
       }

       .top-blocked__pill {
           border-radius: 100px;
           background-color: $color--medium-slate;
           height: 27px;

           .top-blocked__pill__blocker-pct {
               float: left;
               color: $white;
               font-size: 16px;
               letter-spacing: 1.2px;
               font-weight: bold;
               text-align: right;
               width: 34px;
               height: 19px;
               margin: 4px 9px 3px 0;
           }

           .top-blocked__pill__divider {
               width: 1px;
               height: 17px;
               opacity: 0.4;
               border-radius: 0.5px;
               background-color: $white;
               margin: 5px 5px 6px 5px;
               float: left;
           }

           .top-blocked__pill-site__icon-container {
                margin: 7px 0 7px 9px;
                float: left;
                box-sizing: border-box;
           }

           .top-blocked__pill-site__icon {
                @include icon_display();
                @include tracker_network_icons();

                background-size: contain;
                margin: auto;
                background-position-x: center;
                vertical-align: unset;
                height: 13px;
                width: 13.5px;
           }
       }

        &.top-blocked__li--no-data {
            text-align: center;
            padding-top: 30px;

            p {
                color: $color--medium-dark-slate;
                font-size: 12px;
                margin-top: 8px;
            }

            p.top-blocked__no-data__lead {
                margin-bottom: 2px;
                font-size: 16px;
                font-weight: 600;
                margin-top: 11px;
            }

            .top-blocked__no-data__graph {
                width: 48px;
                height: 32px;
                padding: 5px 11px;
                margin: 0 auto;
                border-radius: 3px;
                background: $platinum-dark;

                .top-blocked__no-data__graph__bar {
                    width: 5px;
                    background-color: #F1F2F6;
                    border-radius: 5px;
                    display: inline-block;
                    margin-right: 4px;
                    vertical-align: bottom;

                    &.one {
                        height: 100%;
                    }

                    &.two {
                        height: 75%;
                    }

                    &.three {
                        height: 50%;
                    }

                    &.four {
                        height: 25%;
                    }

                    &:last-child {
                        margin-right: 0;
                    }
                }
            }
        }

        .top-blocked__li__company-name {
            position: relative;
            float: left;
            width: 60px;
            height: 1.2em;
            margin-right: 15px;
            font-size: 13px;
            overflow: hidden;
            text-overflow: ellipsis;
        }

        .top-blocked__li__blocker-bar {
            position: relative;
            top: 5px;
            float: left;
            width: 145px;
            height: 5px;
            margin-right: 10px;
            vertical-align: top;
            border-radius: 5px;
            background: $platinum-light;

            .top-blocked__li__blocker-bar__fg {
                background: $slate;
                border-radius: 5px;
                position: absolute;
                top: 0;
                left: 0;
                height: 5px;
                transition: width 0.5s ease-in-out;
            }
        }

        .top-blocked__li__blocker-pct {
            font-size: 13px;
            transition: all 0.5s ease-in-out;
            padding-left: 5px;
            vertical-align: middle;
        }
    }
}

@import "views/search-form";
@import "views/hero";
@import "views/hero-rating-container";
@import "views/status-list";
@import "views/privacy-practices";
@import "views/tracker-networks";
@import "views/breakage-form";
<<<<<<< HEAD
=======
@import "views/enable-prompt";
>>>>>>> fbd3d73a


/* Generic menu list styling */
@include default_list();


/* Generic toggle button styling */
@include toggle_button();


/* Sliding subviews */
@include sliding_subview();<|MERGE_RESOLUTION|>--- conflicted
+++ resolved
@@ -76,11 +76,7 @@
                 padding-top: 0;
                 /* hide report broken site option on special urls */
                 li:last-child {
-<<<<<<< HEAD
                     .is-disabled & {
-=======
-                    .is-disabled &, .blocking-disabled & {
->>>>>>> fbd3d73a
                         display: none;
                     }
                 }
@@ -637,11 +633,6 @@
 @import "views/privacy-practices";
 @import "views/tracker-networks";
 @import "views/breakage-form";
-<<<<<<< HEAD
-=======
-@import "views/enable-prompt";
->>>>>>> fbd3d73a
-
 
 /* Generic menu list styling */
 @include default_list();
