@import "vars";
@import "mixins";


/* Popup */
html, body {
    width: $popup__width;
    height: $popup__height;
}

body {
    overflow: hidden;

    &.is-browser--moz {
        height: $popup__height--moz;
    }
}

#popup-container {

    .failover.card {
        position: absolute;
        top: 14px;
        right: 7px;
        bottom: 63px;
        left: 7px;

        p {
            padding: 7px 21px;
            font-weight: bold;
            font-size: 15px;
            color: $platinum-darker;
        }
    }

    .search-form {

        .ddg-logo {
            @include ddg_logo--small();
            background-size: cover;
            width: 21px;
            height: 20px;
            position: absolute;
            top: 10px;
            left: 21px;
        }

        .search-form__input {
            width: 160px;
            -moz-appearance: none;
            font-size: 14px;
            font-weight: normal;
            background: none repeat scroll 0% 0% transparent;
            outline: medium none;
            border: medium none;
            padding: 0;
            line-height: 24px;
            height: 24px;
            z-index: 1;
            margin-left: 54px;
            margin-top: 9px;

            &::placeholder {
                color: $platinum-darker;
            }
        }

        .search-form__go {
            position: absolute;
            top: 4px;
            right: 30px;
            background-image: url(data:image/svg+xml;base64,PHN2ZyB2ZXJzaW9uPSIxLjEiIHhtbG5zPSJodHRwOi8vd3d3LnczLm9yZy8yMDAwL3N2ZyIgeG1sbnM6eGxpbms9Imh0dHA6Ly93d3cudzMub3JnLzE5OTkveGxpbmsiIHg9IjBweCIgeT0iMHB4IiB2aWV3Qm94PSIwIDAgMjAgMjAiIHN0eWxlPSJlbmFibGUtYmFja2dyb3VuZDpuZXcgMCAwIDIwIDIwOyIgeG1sOnNwYWNlPSJwcmVzZXJ2ZSI+PGcgaWQ9InNlYXJjaC1sb3VwZSI+PGc+PGc+PHBhdGggc3R5bGU9ImZpbGwtcnVsZTpldmVub2RkO2NsaXAtcnVsZTpldmVub2RkO2ZpbGw6Izg4ODg4ODsiIGQ9Ik0xOC43LDE2LjJsLTIuOS0yLjlDMTYuNSwxMi4xLDE3LDEwLjYsMTcsOWMwLTQuNC0zLjYtOC04LThTMSw0LjYsMSw5czMuNiw4LDgsOGMxLjYsMCwzLTAuNSw0LjMtMS4ybDIuOSwyLjljMC41LDAuNSwxLjIsMC41LDEuNiwwbDAuOC0wLjhDMTkuMSwxNy40LDE5LjEsMTYuNywxOC43LDE2LjJ6IE05LDE1Yy0zLjMsMC02LTIuNy02LTZjMC0zLjMsMi43LTYsNi02YzMuMywwLDYsMi43LDYsNkMxNSwxMi4zLDEyLjMsMTUsOSwxNXoiLz48L2c+PC9nPjwvZz48L3N2Zz4=);
            background-position: 47% 46%;
            background-size: 18px 18px;
            height: 34px;
            width: 42px;
            color: $color--grey;
            padding: 0px 0.64em;
            min-height: 1.8em;
            margin-bottom: 2px;
            margin-right: 2px;
            border-radius: 2px;
            background-color: transparent;
            background-repeat: no-repeat;
            -moz-appearance: none;
            display: block;
            cursor: pointer;
            text-align: center;
            border: medium none;
            outline: medium none;

                &:hover, &.selected {
                    background-image: url(data:image/svg+xml;base64,PHN2ZyB2ZXJzaW9uPSIxLjEiIHhtbG5zPSJodHRwOi8vd3d3LnczLm9yZy8yMDAwL3N2ZyIgeG1sbnM6eGxpbms9Imh0dHA6Ly93d3cudzMub3JnLzE5OTkveGxpbmsiIHg9IjBweCIgeT0iMHB4IiB2aWV3Qm94PSIwIDAgMjAgMjAiIHN0eWxlPSJlbmFibGUtYmFja2dyb3VuZDpuZXcgMCAwIDIwIDIwOyIgeG1sOnNwYWNlPSJwcmVzZXJ2ZSI+PGcgaWQ9InNlYXJjaC1sb3VwZSI+PGc+PGc+PHBhdGggc3R5bGU9ImZpbGwtcnVsZTpldmVub2RkO2NsaXAtcnVsZTpldmVub2RkO2ZpbGw6I2ZmZmZmZjsiIGQ9Ik0xOC43LDE2LjJsLTIuOS0yLjlDMTYuNSwxMi4xLDE3LDEwLjYsMTcsOWMwLTQuNC0zLjYtOC04LThTMSw0LjYsMSw5czMuNiw4LDgsOGMxLjYsMCwzLTAuNSw0LjMtMS4ybDIuOSwyLjljMC41LDAuNSwxLjIsMC41LDEuNiwwbDAuOC0wLjhDMTkuMSwxNy40LDE5LjEsMTYuNywxOC43LDE2LjJ6IE05LDE1Yy0zLjMsMC02LTIuNy02LTZjMC0zLjMsMi43LTYsNi02YzMuMywwLDYsMi43LDYsNkMxNSwxMi4zLDEyLjMsMTUsOSwxNXoiLz48L2c+PC9nPjwvZz48L3N2Zz4=) !important;
                    background-color: $green !important;
                }
        }

        .search-form__submit {
            display: none;
        }

        .icon__settings {
            top: 12px;
            right: 12.5px;
        }
    }

    .hamburger-button {
    }

    .hamburger-menu {
        z-index: 20;
        position: fixed;
        top: 0;
        right: 0;
        bottom: 0;
        left: 0;

        &__bg {
            z-index: -1;
            background-color: $hamburger-menu__bg-color;
            opacity: 0.9;
            position: absolute;
            top: 0;
            right: 0;
            bottom: 0;
            left: 0;
        }

        &__content {
            z-index: 1;
            margin-top: 20px;
            position: relative;

            .hamburger-menu__content__more-options {
                padding: 15px 20px;
            }

            .hamburger-menu__close-container {
                top: 15px;

                .icon__close {
                    top: 15px;
                }
            }

            .hamburger-menu__links {
                padding-top: 0;

                .menu-title {
                    padding-top: 0;
                    padding-left: 20px;
                    color: $slate;
                    font-weight: bold;

                    span {
                        font-size: 14px;
                        color: $color--grey;
                        display: block;
                        font-weight: normal;
                        padding-left: 20px;
                    }

                    &:hover {
                        text-decoration: none;
                    }
                }
            }
        }
    }

    .site-info--placeholder {
        height: 335px;
    }

    .site-info {
        position: absolute;
        top: 50px;
        left: 0;
        right: 0;
        margin-top: 0;

        .default-list {
            padding-bottom: 0;
        }

        .text-line-after-icon {
            margin-left: 12px;
        }

        .site-info__protection {
            line-height: 1.4em;
            height: 1.2em;
            display: block;
            max-width: $popup__width - 125;
            font-weight: bold;
            overflow: hidden;
            text-overflow: ellipsis;
        }

        .site-info__tosdr-status {
            padding: 15px 20px 0px 20px
        }

        .site-info__tosdr-msg {
            color: $color--grey;
            font-size: 13px;
            padding: 7.5px 20px 15px 20px;

            a {
                padding: 0px;
                color: $color--grey;
            }
        }

        .site-info__li--toggle {
            .is-disabled & {
                @include is_disabled();
            }
        }

        .site-info__toggle-container {
            position: absolute;
            right: 20px;
            top: 18px;

            .toggle-button {
                position: absolute;
                right: 0;
            }

        }

        .site-info__rating-li {
            padding-top: 0;
        }

        .site-info__rating {
            @include site_rating_icons();
            width: 80px;
            height: 64px;
        }

        .site-info__li--https-status {
            position: relative;
            padding-left: 45px;

            .is-disabled & {
                @include is_disabled();
            }
        }

        @mixin site_status_icons () {
            position: absolute;
            width: 17px;
            height: 22px;
            top: 10px;
        }

        .site-info__https-status__icon {
            @include icon_display();
            @include site_status_icons();
            width: 15px;
            left: 24px;

            &.is-secure, // default = secure, https
            &.is-upgraded {

                .is-browser--chrome & {
                    background-image: url($icon__https-status__locked--chrome);
                }

                .is-browser--moz & {
                    background-image: url($icon__https-status__locked--moz);
                }
            }

            &.is-none,
            &.is-insecure { // none = insecure, http

                .is-browser--chrome & {
                    background-image: url($icon__https-status__unlocked--chrome);
                }

                .is-browser--moz & {
                    background-image: url($icon__https-status__unlocked--moz);
                }

            }
        }

        .site-info__https-status__msg {
            @include uppercase_label();

            &.is-secure,
            &.is_upgraded {
                color: $color--green;
            }

            &.is-insecure {
                color: $color--grey;
            }
        }

        .site-info__li--trackers {
            position: relative;
            padding-left: 45px;

            .is-disabled & {
                @include is_disabled();
            }

            .site-info__trackers {

                .site-info__trackers-status__icon {
                    @include icon_display();
                    @include site_status_icons();
                    height: 30px;
                    width: 27px;
                    left: 20px;
                    
                    &.is-blocking--true {

                        .is-browser--chrome & {
                            background-image: url($icon__trackers__blocked--chrome);
                        }

                        .is-browser--moz & {
                            background-image: url($icon__trackers__blocked--moz);
                        }
                    }

                    &.is-blocking--false {

                        .is-browser--chrome & {
                            background-image: url($icon__trackers__unblocked--chrome);
                        }

                        .is-browser--moz & {
                            background-image: url($icon__trackers__unblocked--moz);
                        }

                    }
                }

                .float-right {
                    max-width: 140px;
                    text-align: right;
                    color: $color--grey;
                    line-height: 20px;

                    &.is-active {
                        color: $color--green;
                    }
                }
            }
        }

        .site-info__li--privacy-practices {
            position: relative;
            padding-left: 45px;

            .is-disabled & {
                @include is_disabled();
            }
        }

        .site-info__privacy-practices__icon {
            @include icon_display();
            @include site_status_icons();
<<<<<<< HEAD
            left: 23px;
            
=======
            top: 12px;

>>>>>>> 6c757f8d
            &.is-good {
                @include cross_platform_bg_image("privacy--good.svg");
            }

            &.is-bad {
                @include cross_platform_bg_image("privacy--bad.svg");
            }

            &.is-mixed,
            &.is-unknown {
                @include cross_platform_bg_image("privacy--mixed.svg");
            }
        }

        .link-secondary {
            @include is_disableable_link();
        }
    }

    .site-info--full-height {
        bottom: 0;
    }

    .top-blocked {
        position: absolute;
        top: 400px;
        left: 0;
        right: 0;
        margin-top: 0;
        padding-bottom: 15px;

        &.top-blocked--truncated {
            padding-top: 15px;
        }

        .top-blocked__list {
            padding-top: 0;
            padding-bottom: 30px;

            .top-blocked__li:first-child {
                padding-top: 0;
            }

            .top-blocked__li--no-data {
                margin-top: 15px;
            }
        }
    }

    .sliding-subview {
        overflow-y: auto;

        .hamburger-button { // TODO: revive this at some point!
            display: none;
        }

        .site-info--details {
            position: relative;
            padding-top: 15px;
            padding-bottom: 15px;
            top: initial;

            .site-info__domain {
                margin-left: 20px;
                line-height: 20px;
                height: 21px;
                max-width: 225px;
                text-align: left;
                font-size: 14px;
                margin-top: 0;
            }

            .site-info__rating {
                position: absolute;
                top: 0;
                right: 15px;
                width: 30px;
                height: 24px;
            }

            .site-info--details__explainer {
                color: $color--grey;
                font-size: 13px;
                padding: 7.5px 20px 15px 20px;
            }

            .site-info__trackers__company-list {
                overflow-y: auto;
                height: 230px;
                padding: 0 20px 60px 20px;

                    li {

                        &.is-empty {
                            padding: 15px 0 120px 0;
                        }

                        &:first-child {
                            padding-top: 7.5px;
                        }

                        .site-info__tracker__icon {
                            @include icon_display();
                            @include tracker_network_icons_subview();

                            width: 22px;
                            height: 22px;
                            margin-top: -6px;
                            margin-left: -4px;
                            margin-bottom: 8px;
                            overflow: hidden;
                            line-height: 100px;
                            background-size:contain;
                        }

                        &:last-child {

                            .site-info__trackers__company-list__url-list {
                                margin-bottom: 60px;
                            }
                        }
                    }

                .site-info__trackers__company-list__url-list {

                    li {
                        padding-top: 7.5px;
                        font-size: 13px;
                        color: $color--grey;
                        position: relative;

                        .url {
                            display: block;
                            width: 65%;
                            text-overflow: ellipsis;
                            overflow: hidden;
                        }

                        .category {
                            top: 7.5px;
                            max-width: 85px;
                            right: 0;
                            text-align: right;
                        }
                    }
                }
            }
        }

        .top-blocked__list {
            z-index: 0;
            overflow-y: auto;
            padding-top: 0;
            padding-bottom: 30px;
            margin-top: 0;
            max-height: 315px;
        }

        .top-blocked__pct {
            margin: 0;
            padding: 15px 20px 7.5px 20px;
        }

        .top-blocked__reset-stats {
            position: absolute;
            height: 50px;
            top: 470px;
            left: 0;
            right: 0;
            padding: 15px 20px;
            text-align: center;

            button {
                display: inline-block;
                border: 1px solid $slate-light;
                padding: 7.5px 15px;
                border-radius: 3px;
                background-color: $color--neutral-bg;
            }

            p {
                margin-top: 15px;
                color: $color--grey;
            }
        }
    }

}


/* Top blocked lists */
.top-blocked__see-all {
   padding-top: 14px;
   padding-left: 20px;
   margin: 30px 0 0 0;

   .link-secondary {
       position: relative;
       font-weight: bold;
       padding-top: 3.5px;
       padding-bottom: 3.5px;
       display: block;

       .icon__arrow {
           padding-top: 1px;
       }
   }
}

.top-blocked__list {
    margin: 0;
    padding-bottom: 0;

    .icon__arrow {
        margin-top: 4px;
        right: 15px;
    }

    .top-blocked__li {
        z-index: 0;
        position: relative;
        margin-left: 20px;
        margin-right: 20px;
        clear: both;

       &.top-blocked__li--truncated {
           float: left;
           clear: none;
           margin-left: 12px;
           margin-right: 0;
           padding-top: 0;

           &:first-child {
               margin-left: 24px;
           }
       }

       .top-blocked__pill {
           border-radius: 100px;
           background-color: $color--medium-slate;
           height: 27px;

           .top-blocked__pill__blocker-pct {
               float: left;
               color: $white;
               font-size: 16px;
               letter-spacing: 1.2px;
               font-weight: bold;
               text-align: right;
               width: 34px;
               height: 19px;
               margin: 4px 9px 3px 0;
           }

           .top-blocked__pill__divider {
               width: 1px;
               height: 17px;
               opacity: 0.4;
               border-radius: 0.5px;
               background-color: $white;
               margin: 5px 5px 6px 5px;
               float: left;
           }

           .top-blocked__pill-site__icon-container {
                margin: 7px 0 7px 9px;
                float: left;
                box-sizing: border-box;
           }

           .top-blocked__pill-site__icon {
                @include icon_display();
                @include tracker_network_icons();

                background-size: contain;
                margin: auto;
                background-position-x: center;
                vertical-align: unset;
                height: 13px;
                width: 13.5px;
           }
       }

        &.top-blocked__li--no-data {
            text-align: center;
            padding-top: 30px;

            p {
                color: $color--medium-dark-slate;
                font-size: 12px;
                margin-top: 8px;
            }

            p.top-blocked__no-data__lead {
                margin-bottom: 2px;
                font-size: 16px;
                font-weight: 600;
                margin-top: 11px;
            }

            .top-blocked__no-data__graph {
                width: 71px;
                height: 47px;
                padding: 9px 11px;
                margin: 0 auto;
                border-radius: 3px;
                background: $color--light-slate;

                .top-blocked__no-data__graph__bar {
                    width: 5px;
                    background-color: #F1F2F6;
                    border-radius: 5px;
                    display: inline-block;
                    margin-right: 12px;
                    vertical-align: bottom;

                    &.one {
                        height: 100%;
                    }

                    &.two {
                        height: 75%;
                    }

                    &.three {
                        height: 50%;
                    }

                    &.four {
                        height: 25%;
                    }

                    &:last-child {
                        margin-right: 0;
                    }
                }
            }
        }

        .top-blocked__li__company-name {
            position: relative;
            float: left;
            width: 60px;
            height: 1.2em;
            margin-right: 15px;
            font-size: 13px;
            overflow: hidden;
            text-overflow: ellipsis;
        }

        .top-blocked__li__blocker-bar {
            position: relative;
            top: 5px;
            float: left;
            width: 145px;
            height: 5px;
            margin-right: 10px;
            vertical-align: top;
            border-radius: 5px;
            background: $platinum-light;

            .top-blocked__li__blocker-bar__fg {
                background: $slate;
                border-radius: 5px;
                position: absolute;
                top: 0;
                left: 0;
                height: 5px;
                transition: width 0.5s ease-in-out;
            }
        }

        .top-blocked__li__blocker-pct {
            font-size: 13px;
            transition: all 0.5s ease-in-out;
            padding-left: 5px;
            vertical-align: middle;
        }
    }
}

@import "views/hero";
@import "views/hero-rating-container";
@import "views/status-list";
@import "views/privacy-practices";
@import "views/tracker-networks";


/* Generic menu list styling */
@include default_list();


/* Generic toggle button styling */
@include toggle_button();


/* Sliding subviews */
@include sliding_subview();<|MERGE_RESOLUTION|>--- conflicted
+++ resolved
@@ -368,13 +368,8 @@
         .site-info__privacy-practices__icon {
             @include icon_display();
             @include site_status_icons();
-<<<<<<< HEAD
             left: 23px;
             
-=======
-            top: 12px;
-
->>>>>>> 6c757f8d
             &.is-good {
                 @include cross_platform_bg_image("privacy--good.svg");
             }
