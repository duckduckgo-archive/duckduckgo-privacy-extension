--- conflicted
+++ resolved
@@ -216,42 +216,12 @@
 
             &.is-secure, // default = secure, https
             &.is-upgraded {
-<<<<<<< HEAD
-
-                .is-browser--chrome & {
-                    background-image: url($icon__https-status__locked--chrome);
-                }
-
-                .is-browser--moz & {
-                    background-image: url($icon__https-status__locked--moz);
-                }
-
-                .is-browser--safari & {
-                    background-image: url($icon__https-status__locked--safari);
-                }
-=======
                 @include cross_platform_bg_image("https--on.svg");
->>>>>>> 5b2bc2d7
             }
 
             &.is-none,
             &.is-insecure { // none = insecure, http
-<<<<<<< HEAD
-
-                .is-browser--chrome & {
-                    background-image: url($icon__https-status__unlocked--chrome);
-                }
-
-                .is-browser--moz & {
-                    background-image: url($icon__https-status__unlocked--moz);
-                }
-
-                .is-browser--safari & {
-                    background-image: url($icon__https-status__unlocked--safari);
-                }
-=======
                 @include cross_platform_bg_image("https--off.svg");
->>>>>>> 5b2bc2d7
             }
         }
 
@@ -272,43 +242,13 @@
                     height: 30px;
                     width: 27px;
                     left: 20px;
-                    
+
                     &.is-blocking--true {
-<<<<<<< HEAD
-
-                        .is-browser--chrome & {
-                            background-image: url($icon__trackers__blocked--chrome);
-                        }
-
-                        .is-browser--moz & {
-                            background-image: url($icon__trackers__blocked--moz);
-                        }
-
-                        .is-browser--safari & {
-                            background-image: url($icon__trackers__blocked--safari);
-                        }
-                    }
-
-                    &.is-blocking--false {
-
-                        .is-browser--chrome & {
-                            background-image: url($icon__trackers__unblocked--chrome);
-                        }
-
-                        .is-browser--moz & {
-                            background-image: url($icon__trackers__unblocked--moz);
-                        }
-
-                        .is-browser--safari & {
-                            background-image: url($icon__trackers__unblocked--safari);
-                        }
-=======
                         @include cross_platform_bg_image("blocking--on.svg");
                     }
 
                     &.is-blocking--false {
                         @include cross_platform_bg_image("blocking--off.svg");
->>>>>>> 5b2bc2d7
                     }
                 }
 
