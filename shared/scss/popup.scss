--- conflicted
+++ resolved
@@ -235,15 +235,6 @@
             @include site_rating_icons();
             width: 80px;
             height: 64px;
-<<<<<<< HEAD
-        }
-
-        .site-info__rating__open {
-            position: absolute;
-            right: 20px;
-            top: calc(50% - 12px);
-=======
->>>>>>> 1b083d97
         }
 
         .site-info__li--https-status {
@@ -760,15 +751,10 @@
 }
 
 @import "views/hero";
-<<<<<<< HEAD
+@import "views/hero-rating-container";
 @import "views/status-list";
 @import "views/privacy-practices";
 @import "views/tracker-networks";
-=======
-@import "views/hero-rating-container";
-@import "views/status-list";
-@import "views/privacy-practices";
->>>>>>> 1b083d97
 
 
 /* Generic menu list styling */
