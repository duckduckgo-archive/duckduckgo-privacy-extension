--- conflicted
+++ resolved
@@ -1,8 +1,4 @@
 .privacy-practices {
-<<<<<<< HEAD
-=======
-    bottom: 0;
->>>>>>> 25d67c6f
     box-sizing: border-box;
     padding-top: 9px;
 
@@ -33,12 +29,7 @@
 }
 
 .privacy-practices__details {
-<<<<<<< HEAD
-    min-height: 190px;
-    font-size: 16px;
-=======
     min-height: 205px;
->>>>>>> 25d67c6f
 }
 
 .privacy-practices__details__no-detail-icon {
