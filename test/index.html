<!DOCTYPE html>
<html>
  <head>
    <meta charset="utf-8">
    <meta name="viewport" content="width=device-width">

    <title>DuckDuckGo Extension Unit Tests</title>

    <link rel="stylesheet" href="lib/qunit-2.2.0.css"/>

    <script src="lib/jquery/jquery-2.2.4.min.js"></script>

    <script src="lib/qunit-2.2.0.js"></script>
    <script src="lib/qunit_config.js"></script>
    <script src="lib/sinon-2.0.0.js"></script>
  </head>
  <body>
    <div id="qunit"></div>
    <div id="qunit-fixture"></div>
    
    <script src="../js/require.js"></script>
    <script src="../js/utils.js"></script>
    <script src="../js/topBlocked.js"></script>
    <script src="../js/sites.js"></script>
    <script src="../js/site.js"></script>
    <script src="../js/companies.js"></script>
    <script src="../js/company.js"></script>
    <script src="../js/load.js"></script>
    <script src="../js/settings.js"></script>
    <script src="../js/atb.js"></script>
    <script src="../js/trackerLists.js"></script>
    <script src="../js/list_importers/importers.js"></script>
    <script src="../js/list_importers/disconnect.js"></script>
    <script src="../js/trackers.js"></script>
    <script src="../https-everywhere/chromium/rules.js"></script> 
    <script src="../https-everywhere/chromium/storage.js"></script>
    <script src="../https-everywhere/chromium/util.js"></script>
    <script src="../https-everywhere/chromium/background.js"></script>
    <script src="../https-everywhere/chromium/incognito-cache-clearing.js"></script>
    <script src="../js/background.js"></script>

    <script src="tests/settings.js"></script>
    <script src="tests/utils.js"></script>
    <script src="tests/trackers.js"></script>
    <script src="tests/sites.js"></script>
    <script src="tests/companies.js"></script>
<<<<<<< HEAD
    <script src="tests/atb.js"></script>
=======
    <script src="tests/options.js"></script>
>>>>>>> 4180a6c2
  </body>
</html><|MERGE_RESOLUTION|>--- conflicted
+++ resolved
@@ -44,10 +44,7 @@
     <script src="tests/trackers.js"></script>
     <script src="tests/sites.js"></script>
     <script src="tests/companies.js"></script>
-<<<<<<< HEAD
     <script src="tests/atb.js"></script>
-=======
     <script src="tests/options.js"></script>
->>>>>>> 4180a6c2
   </body>
 </html>