--- conflicted
+++ resolved
@@ -31,29 +31,25 @@
             }
         })
     })
-<<<<<<< HEAD
-});
+})
 
 describe('utils.isChromeBrowser()', () => {
     it('should return true in headless chrome', () => {
         let result = utils.isChromeBrowser()
         expect(result).toEqual(true)
     })
-});
+})
 
 describe('utils.getBrowserName()', () => {
     it('should return chrome in headless chrome', () => {
         let result = utils.getBrowserName()
         expect(result).toEqual('chrome')
     })
-});
+})
 
 describe('utils.getUpgradeToSecureSupport()', () => {
     it('should return false in headless chrome', () => {
         let result = utils.getUpgradeToSecureSupport()
         expect(result).toEqual(false)
     })
-});
-=======
-})
->>>>>>> fde980c7
+})